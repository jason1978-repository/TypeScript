--- conflicted
+++ resolved
@@ -1,20 +1,14 @@
-<<<<<<< HEAD
-tests/cases/conformance/externalModules/foo1.ts(1,1): error TS1148: Cannot compile external modules unless the '--module' flag is provided.
-=======
-tests/cases/conformance/externalModules/foo1.ts(1,17): error TS1148: Cannot compile external modules unless the '--module' flag is provided.
-tests/cases/conformance/externalModules/foo2.ts(2,14): error TS1005: ';' expected.
-tests/cases/conformance/externalModules/foo2.ts(2,15): error TS2304: Cannot find name 'x'.
->>>>>>> af41be88
-
-
-==== tests/cases/conformance/externalModules/foo2.ts (0 errors) ====
-    import foo1 = require('./foo1');
-    export = foo1.x; // Ok
-    
-==== tests/cases/conformance/externalModules/foo1.ts (1 errors) ====
-    export function x(){
-                    ~
-!!! error TS1148: Cannot compile external modules unless the '--module' flag is provided.
-    	return true;
-    }
+tests/cases/conformance/externalModules/foo1.ts(1,17): error TS1148: Cannot compile external modules unless the '--module' flag is provided.
+
+
+==== tests/cases/conformance/externalModules/foo2.ts (0 errors) ====
+    import foo1 = require('./foo1');
+    export = foo1.x; // Ok
+    
+==== tests/cases/conformance/externalModules/foo1.ts (1 errors) ====
+    export function x(){
+                    ~
+!!! error TS1148: Cannot compile external modules unless the '--module' flag is provided.
+    	return true;
+    }
     
==== tests/cases/compiler/typeName1.ts (17 errors) ====
    interface I {
        k;
    }
    class C {
        public eek:string;
        static zeek:number;
    }
    
    var x1:{ f(s:string):number;f(n:number):string; }=3;
        ~~
!!! Type 'number' is not assignable to type '{ f(s: string): number; f(n: number): string; }':
!!!   Property 'f' is missing in type 'Number'.
    var x2:{ f(s:string):number; } =3;
        ~~
!!! Type 'number' is not assignable to type '{ f(s: string): number; }':
!!!   Property 'f' is missing in type 'Number'.
    var x3:{ (s:string):number;(n:number):string; }=3;
        ~~
!!! Type 'number' is not assignable to type '{ (s: string): number; (n: number): string; }'.
    var x4:{ x;y;z:number;f(n:number):string;f(s:string):number; }=3;
        ~~
!!! Type 'number' is not assignable to type '{ x: any; y: any; z: number; f(n: number): string; f(s: string): number; }':
!!!   Property 'x' is missing in type 'Number'.
    var x5:{ (s:string):number;(n:number):string;x;y;z:number;f(n:number):string;f(s:string):number; }=3;
        ~~
!!! Type 'number' is not assignable to type '{ (s: string): number; (n: number): string; x: any; y: any; z: number; f(n: number): string; f(s: string): number; }':
!!!   Property 'x' is missing in type 'Number'.
    var x6:{ z:number;f:{(n:number):string;(s:string):number;}; }=3;
        ~~
!!! Type 'number' is not assignable to type '{ z: number; f: { (n: number): string; (s: string): number; }; }':
!!!   Property 'z' is missing in type 'Number'.
    var x7:(s:string)=>boolean=3;
        ~~
!!! Type 'number' is not assignable to type '(s: string) => boolean'.
    var x8:{ z:I;[s:string]:{ x; y; };[n:number]:{x; y;};():boolean; }=3;
        ~~
!!! Type 'number' is not assignable to type '{ (): boolean; [x: string]: { x: any; y: any; }; [x: number]: { x: any; y: any; }; z: I; }':
!!!   Property 'z' is missing in type 'Number'.
             ~~~~
!!! Property 'z' of type 'I' is not assignable to string index type '{ x: any; y: any; }'.
    var x9:I=3;
        ~~
!!! Type 'number' is not assignable to type 'I':
!!!   Property 'k' is missing in type 'Number'.
    var x10:I[][][][]=3;
        ~~~
!!! Type 'number' is not assignable to type 'I[][][][]':
!!!   Property 'length' is missing in type 'Number'.
    var x11:{z:I;x:boolean;}[][]=3;
        ~~~
!!! Type 'number' is not assignable to type '{ z: I; x: boolean; }[][]':
!!!   Property 'length' is missing in type 'Number'.
    var x12:{z:I;x:boolean;y:(s:string)=>boolean;w:{ z:I;[s:string]:{ x; y; };[n:number]:{x; y;};():boolean; };}[][]=3;
        ~~~
!!! Type 'number' is not assignable to type '{ z: I; x: boolean; y: (s: string) => boolean; w: { (): boolean; [x: string]: { x: any; y: any; }; [x: number]: { x: any; y: any; }; z: I; }; }[][]':
<<<<<<< HEAD
!!!   Property 'concat' is missing in type 'Number'.
                                                     ~~~~
!!! Property 'z' of type 'I' is not assignable to string index type '{ x: any; y: any; }'.
=======
!!!   Property 'length' is missing in type 'Number'.
>>>>>>> eea8409e
    var x13:{ new(): number; new(n:number):number; x: string; w: {y: number;}; (): {}; } = 3;
        ~~~
!!! Type 'number' is not assignable to type '{ (): {}; new (): number; new (n: number): number; x: string; w: { y: number; }; }':
!!!   Property 'x' is missing in type 'Number'.
    var x14:{ f(x:number):boolean; p; q; ():string; }=3;
        ~~~
!!! Type 'number' is not assignable to type '{ (): string; f(x: number): boolean; p: any; q: any; }':
!!!   Property 'f' is missing in type 'Number'.
    var x15:number=C;
        ~~~
!!! Type 'typeof C' is not assignable to type 'number'.
    
    
    
    <|MERGE_RESOLUTION|>--- conflicted
+++ resolved
@@ -1,78 +1,74 @@
-==== tests/cases/compiler/typeName1.ts (17 errors) ====
-    interface I {
-        k;
-    }
-    class C {
-        public eek:string;
-        static zeek:number;
-    }
-    
-    var x1:{ f(s:string):number;f(n:number):string; }=3;
-        ~~
-!!! Type 'number' is not assignable to type '{ f(s: string): number; f(n: number): string; }':
-!!!   Property 'f' is missing in type 'Number'.
-    var x2:{ f(s:string):number; } =3;
-        ~~
-!!! Type 'number' is not assignable to type '{ f(s: string): number; }':
-!!!   Property 'f' is missing in type 'Number'.
-    var x3:{ (s:string):number;(n:number):string; }=3;
-        ~~
-!!! Type 'number' is not assignable to type '{ (s: string): number; (n: number): string; }'.
-    var x4:{ x;y;z:number;f(n:number):string;f(s:string):number; }=3;
-        ~~
-!!! Type 'number' is not assignable to type '{ x: any; y: any; z: number; f(n: number): string; f(s: string): number; }':
-!!!   Property 'x' is missing in type 'Number'.
-    var x5:{ (s:string):number;(n:number):string;x;y;z:number;f(n:number):string;f(s:string):number; }=3;
-        ~~
-!!! Type 'number' is not assignable to type '{ (s: string): number; (n: number): string; x: any; y: any; z: number; f(n: number): string; f(s: string): number; }':
-!!!   Property 'x' is missing in type 'Number'.
-    var x6:{ z:number;f:{(n:number):string;(s:string):number;}; }=3;
-        ~~
-!!! Type 'number' is not assignable to type '{ z: number; f: { (n: number): string; (s: string): number; }; }':
-!!!   Property 'z' is missing in type 'Number'.
-    var x7:(s:string)=>boolean=3;
-        ~~
-!!! Type 'number' is not assignable to type '(s: string) => boolean'.
-    var x8:{ z:I;[s:string]:{ x; y; };[n:number]:{x; y;};():boolean; }=3;
-        ~~
-!!! Type 'number' is not assignable to type '{ (): boolean; [x: string]: { x: any; y: any; }; [x: number]: { x: any; y: any; }; z: I; }':
-!!!   Property 'z' is missing in type 'Number'.
-             ~~~~
-!!! Property 'z' of type 'I' is not assignable to string index type '{ x: any; y: any; }'.
-    var x9:I=3;
-        ~~
-!!! Type 'number' is not assignable to type 'I':
-!!!   Property 'k' is missing in type 'Number'.
-    var x10:I[][][][]=3;
-        ~~~
-!!! Type 'number' is not assignable to type 'I[][][][]':
-!!!   Property 'length' is missing in type 'Number'.
-    var x11:{z:I;x:boolean;}[][]=3;
-        ~~~
-!!! Type 'number' is not assignable to type '{ z: I; x: boolean; }[][]':
-!!!   Property 'length' is missing in type 'Number'.
-    var x12:{z:I;x:boolean;y:(s:string)=>boolean;w:{ z:I;[s:string]:{ x; y; };[n:number]:{x; y;};():boolean; };}[][]=3;
-        ~~~
-!!! Type 'number' is not assignable to type '{ z: I; x: boolean; y: (s: string) => boolean; w: { (): boolean; [x: string]: { x: any; y: any; }; [x: number]: { x: any; y: any; }; z: I; }; }[][]':
-<<<<<<< HEAD
-!!!   Property 'concat' is missing in type 'Number'.
-                                                     ~~~~
-!!! Property 'z' of type 'I' is not assignable to string index type '{ x: any; y: any; }'.
-=======
-!!!   Property 'length' is missing in type 'Number'.
->>>>>>> eea8409e
-    var x13:{ new(): number; new(n:number):number; x: string; w: {y: number;}; (): {}; } = 3;
-        ~~~
-!!! Type 'number' is not assignable to type '{ (): {}; new (): number; new (n: number): number; x: string; w: { y: number; }; }':
-!!!   Property 'x' is missing in type 'Number'.
-    var x14:{ f(x:number):boolean; p; q; ():string; }=3;
-        ~~~
-!!! Type 'number' is not assignable to type '{ (): string; f(x: number): boolean; p: any; q: any; }':
-!!!   Property 'f' is missing in type 'Number'.
-    var x15:number=C;
-        ~~~
-!!! Type 'typeof C' is not assignable to type 'number'.
-    
-    
-    
+==== tests/cases/compiler/typeName1.ts (17 errors) ====
+    interface I {
+        k;
+    }
+    class C {
+        public eek:string;
+        static zeek:number;
+    }
+    
+    var x1:{ f(s:string):number;f(n:number):string; }=3;
+        ~~
+!!! Type 'number' is not assignable to type '{ f(s: string): number; f(n: number): string; }':
+!!!   Property 'f' is missing in type 'Number'.
+    var x2:{ f(s:string):number; } =3;
+        ~~
+!!! Type 'number' is not assignable to type '{ f(s: string): number; }':
+!!!   Property 'f' is missing in type 'Number'.
+    var x3:{ (s:string):number;(n:number):string; }=3;
+        ~~
+!!! Type 'number' is not assignable to type '{ (s: string): number; (n: number): string; }'.
+    var x4:{ x;y;z:number;f(n:number):string;f(s:string):number; }=3;
+        ~~
+!!! Type 'number' is not assignable to type '{ x: any; y: any; z: number; f(n: number): string; f(s: string): number; }':
+!!!   Property 'x' is missing in type 'Number'.
+    var x5:{ (s:string):number;(n:number):string;x;y;z:number;f(n:number):string;f(s:string):number; }=3;
+        ~~
+!!! Type 'number' is not assignable to type '{ (s: string): number; (n: number): string; x: any; y: any; z: number; f(n: number): string; f(s: string): number; }':
+!!!   Property 'x' is missing in type 'Number'.
+    var x6:{ z:number;f:{(n:number):string;(s:string):number;}; }=3;
+        ~~
+!!! Type 'number' is not assignable to type '{ z: number; f: { (n: number): string; (s: string): number; }; }':
+!!!   Property 'z' is missing in type 'Number'.
+    var x7:(s:string)=>boolean=3;
+        ~~
+!!! Type 'number' is not assignable to type '(s: string) => boolean'.
+    var x8:{ z:I;[s:string]:{ x; y; };[n:number]:{x; y;};():boolean; }=3;
+        ~~
+!!! Type 'number' is not assignable to type '{ (): boolean; [x: string]: { x: any; y: any; }; [x: number]: { x: any; y: any; }; z: I; }':
+!!!   Property 'z' is missing in type 'Number'.
+             ~~~~
+!!! Property 'z' of type 'I' is not assignable to string index type '{ x: any; y: any; }'.
+    var x9:I=3;
+        ~~
+!!! Type 'number' is not assignable to type 'I':
+!!!   Property 'k' is missing in type 'Number'.
+    var x10:I[][][][]=3;
+        ~~~
+!!! Type 'number' is not assignable to type 'I[][][][]':
+!!!   Property 'length' is missing in type 'Number'.
+    var x11:{z:I;x:boolean;}[][]=3;
+        ~~~
+!!! Type 'number' is not assignable to type '{ z: I; x: boolean; }[][]':
+!!!   Property 'length' is missing in type 'Number'.
+    var x12:{z:I;x:boolean;y:(s:string)=>boolean;w:{ z:I;[s:string]:{ x; y; };[n:number]:{x; y;};():boolean; };}[][]=3;
+        ~~~
+!!! Type 'number' is not assignable to type '{ z: I; x: boolean; y: (s: string) => boolean; w: { (): boolean; [x: string]: { x: any; y: any; }; [x: number]: { x: any; y: any; }; z: I; }; }[][]':
+!!!   Property 'length' is missing in type 'Number'.
+                                                     ~~~~
+!!! Property 'z' of type 'I' is not assignable to string index type '{ x: any; y: any; }'.
+    var x13:{ new(): number; new(n:number):number; x: string; w: {y: number;}; (): {}; } = 3;
+        ~~~
+!!! Type 'number' is not assignable to type '{ (): {}; new (): number; new (n: number): number; x: string; w: { y: number; }; }':
+!!!   Property 'x' is missing in type 'Number'.
+    var x14:{ f(x:number):boolean; p; q; ():string; }=3;
+        ~~~
+!!! Type 'number' is not assignable to type '{ (): string; f(x: number): boolean; p: any; q: any; }':
+!!!   Property 'f' is missing in type 'Number'.
+    var x15:number=C;
+        ~~~
+!!! Type 'typeof C' is not assignable to type 'number'.
+    
+    
+    
     
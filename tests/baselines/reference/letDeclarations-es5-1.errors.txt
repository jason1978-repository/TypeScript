--- conflicted
+++ resolved
@@ -1,56 +1,27 @@
-<<<<<<< HEAD
-tests/cases/compiler/letDeclarations-es5-1.ts(1,9): error TS1153: 'let' declarations are only available when targeting ECMAScript 6 and higher.
-tests/cases/compiler/letDeclarations-es5-1.ts(2,9): error TS1153: 'let' declarations are only available when targeting ECMAScript 6 and higher.
-tests/cases/compiler/letDeclarations-es5-1.ts(3,9): error TS1153: 'let' declarations are only available when targeting ECMAScript 6 and higher.
-tests/cases/compiler/letDeclarations-es5-1.ts(4,9): error TS1153: 'let' declarations are only available when targeting ECMAScript 6 and higher.
-tests/cases/compiler/letDeclarations-es5-1.ts(5,9): error TS1153: 'let' declarations are only available when targeting ECMAScript 6 and higher.
-tests/cases/compiler/letDeclarations-es5-1.ts(6,9): error TS1153: 'let' declarations are only available when targeting ECMAScript 6 and higher.
-
-
-==== tests/cases/compiler/letDeclarations-es5-1.ts (6 errors) ====
-        let l1;
-            ~~
-!!! error TS1153: 'let' declarations are only available when targeting ECMAScript 6 and higher.
-        let l2: number;
-            ~~
-!!! error TS1153: 'let' declarations are only available when targeting ECMAScript 6 and higher.
-        let l3, l4, l5 :string, l6;    
-            ~~
-!!! error TS1153: 'let' declarations are only available when targeting ECMAScript 6 and higher.
-        let l7 = false;
-            ~~
-!!! error TS1153: 'let' declarations are only available when targeting ECMAScript 6 and higher.
-        let l8: number = 23;
-            ~~
-!!! error TS1153: 'let' declarations are only available when targeting ECMAScript 6 and higher.
-        let l9 = 0, l10 :string = "", l11 = null;
-            ~~
-=======
-tests/cases/compiler/letDeclarations-es5-1.ts(1,5): error TS1153: 'let' declarations are only available when targeting ECMAScript 6 and higher.
-tests/cases/compiler/letDeclarations-es5-1.ts(2,5): error TS1153: 'let' declarations are only available when targeting ECMAScript 6 and higher.
-tests/cases/compiler/letDeclarations-es5-1.ts(3,5): error TS1153: 'let' declarations are only available when targeting ECMAScript 6 and higher.
-tests/cases/compiler/letDeclarations-es5-1.ts(4,5): error TS1153: 'let' declarations are only available when targeting ECMAScript 6 and higher.
-tests/cases/compiler/letDeclarations-es5-1.ts(5,5): error TS1153: 'let' declarations are only available when targeting ECMAScript 6 and higher.
-tests/cases/compiler/letDeclarations-es5-1.ts(6,5): error TS1153: 'let' declarations are only available when targeting ECMAScript 6 and higher.
-
-
-==== tests/cases/compiler/letDeclarations-es5-1.ts (6 errors) ====
-        let l1;
-        ~~~
-!!! error TS1153: 'let' declarations are only available when targeting ECMAScript 6 and higher.
-        let l2: number;
-        ~~~
-!!! error TS1153: 'let' declarations are only available when targeting ECMAScript 6 and higher.
-        let l3, l4, l5 :string, l6;    
-        ~~~
-!!! error TS1153: 'let' declarations are only available when targeting ECMAScript 6 and higher.
-        let l7 = false;
-        ~~~
-!!! error TS1153: 'let' declarations are only available when targeting ECMAScript 6 and higher.
-        let l8: number = 23;
-        ~~~
-!!! error TS1153: 'let' declarations are only available when targeting ECMAScript 6 and higher.
-        let l9 = 0, l10 :string = "", l11 = null;
-        ~~~
->>>>>>> 4e5a3ae6
+tests/cases/compiler/letDeclarations-es5-1.ts(1,5): error TS1153: 'let' declarations are only available when targeting ECMAScript 6 and higher.
+tests/cases/compiler/letDeclarations-es5-1.ts(2,5): error TS1153: 'let' declarations are only available when targeting ECMAScript 6 and higher.
+tests/cases/compiler/letDeclarations-es5-1.ts(3,5): error TS1153: 'let' declarations are only available when targeting ECMAScript 6 and higher.
+tests/cases/compiler/letDeclarations-es5-1.ts(4,5): error TS1153: 'let' declarations are only available when targeting ECMAScript 6 and higher.
+tests/cases/compiler/letDeclarations-es5-1.ts(5,5): error TS1153: 'let' declarations are only available when targeting ECMAScript 6 and higher.
+tests/cases/compiler/letDeclarations-es5-1.ts(6,5): error TS1153: 'let' declarations are only available when targeting ECMAScript 6 and higher.
+
+
+==== tests/cases/compiler/letDeclarations-es5-1.ts (6 errors) ====
+        let l1;
+        ~~~
+!!! error TS1153: 'let' declarations are only available when targeting ECMAScript 6 and higher.
+        let l2: number;
+        ~~~
+!!! error TS1153: 'let' declarations are only available when targeting ECMAScript 6 and higher.
+        let l3, l4, l5 :string, l6;    
+        ~~~
+!!! error TS1153: 'let' declarations are only available when targeting ECMAScript 6 and higher.
+        let l7 = false;
+        ~~~
+!!! error TS1153: 'let' declarations are only available when targeting ECMAScript 6 and higher.
+        let l8: number = 23;
+        ~~~
+!!! error TS1153: 'let' declarations are only available when targeting ECMAScript 6 and higher.
+        let l9 = 0, l10 :string = "", l11 = null;
+        ~~~
 !!! error TS1153: 'let' declarations are only available when targeting ECMAScript 6 and higher.
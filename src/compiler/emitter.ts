--- conflicted
+++ resolved
@@ -1,4449 +1,4411 @@
-/// <reference path="checker.ts"/>
-
-module ts {
-    interface EmitTextWriter {
-        write(s: string): void;
-        writeTextOfNode(sourceFile: SourceFile, node: Node): void;
-        writeLine(): void;
-        increaseIndent(): void;
-        decreaseIndent(): void;
-        getText(): string;
-        rawWrite(s: string): void;
-        writeLiteral(s: string): void;
-        getTextPos(): number;
-        getLine(): number;
-        getColumn(): number;
-        getIndent(): number;
-    }
-
-    interface SymbolAccessibilityDiagnostic {
-        errorNode: Node;
-        diagnosticMessage: DiagnosticMessage;
-        typeName?: DeclarationName;
-    }
-    type GetSymbolAccessibilityDiagnostic = (symbolAccesibilityResult: SymbolAccessiblityResult) => SymbolAccessibilityDiagnostic;
-
-    interface EmitTextWriterWithSymbolWriter extends EmitTextWriter, SymbolWriter {
-        getSymbolAccessibilityDiagnostic: GetSymbolAccessibilityDiagnostic;
-    }
-
-    interface AliasDeclarationEmitInfo {
-        declaration: ImportDeclaration;
-        outputPos: number;
-        indent: number;
-        asynchronousOutput?: string; // If the output for alias was written asynchronously, the corresponding output
-    }
-
-    interface DeclarationEmit {
-        reportedDeclarationError: boolean;
-        aliasDeclarationEmitInfo: AliasDeclarationEmitInfo[];
-        synchronousDeclarationOutput: string;
-        referencePathsOutput: string;
-    }
-
-    var indentStrings: string[] = ["", "    "];
-    export function getIndentString(level: number) {
-        if (indentStrings[level] === undefined) {
-            indentStrings[level] = getIndentString(level - 1) + indentStrings[1];
-        }
-        return indentStrings[level];
-    }
-
-    function getIndentSize() {
-        return indentStrings[1].length;
-    }
-
-    export function shouldEmitToOwnFile(sourceFile: SourceFile, compilerOptions: CompilerOptions): boolean {
-        if (!isDeclarationFile(sourceFile)) {
-            if ((isExternalModule(sourceFile) || !compilerOptions.out) && !fileExtensionIs(sourceFile.filename, ".js")) {
-                return true;
-            }
-            return false;
-        }
-        return false;
-    }
-
-    export function isExternalModuleOrDeclarationFile(sourceFile: SourceFile) {
-        return isExternalModule(sourceFile) || isDeclarationFile(sourceFile);
-    }
-
-    function createTextWriter(newLine: String): EmitTextWriter {
-        var output = "";
-        var indent = 0;
-        var lineStart = true;
-        var lineCount = 0;
-        var linePos = 0;
-
-        function write(s: string) {
-            if (s && s.length) {
-                if (lineStart) {
-                    output += getIndentString(indent);
-                    lineStart = false;
-                }
-                output += s;
-            }
-        }
-
-        function rawWrite(s: string) {
-            if (s !== undefined) {
-                if (lineStart) {
-                    lineStart = false;
-                }
-                output += s;
-            }
-        }
-
-        function writeLiteral(s: string) {
-            if (s && s.length) {
-                write(s);
-                var lineStartsOfS = computeLineStarts(s);
-                if (lineStartsOfS.length > 1) {
-                    lineCount = lineCount + lineStartsOfS.length - 1;
-                    linePos = output.length - s.length + lineStartsOfS[lineStartsOfS.length - 1];
-                }
-            }
-        }
-
-        function writeLine() {
-            if (!lineStart) {
-                output += newLine;
-                lineCount++;
-                linePos = output.length;
-                lineStart = true;
-            }
-        }
-
-        function writeTextOfNode(sourceFile: SourceFile, node: Node) {
-            write(getSourceTextOfNodeFromSourceFile(sourceFile, node));
-        }
-
-        return {
-            write,
-            rawWrite,
-            writeTextOfNode,
-            writeLiteral,
-            writeLine,
-            increaseIndent: () => indent++,
-            decreaseIndent: () => indent--,
-            getIndent: () => indent,
-            getTextPos: () => output.length,
-            getLine: () => lineCount + 1,
-            getColumn: () => lineStart ? indent * getIndentSize() + 1 : output.length - linePos + 1,
-            getText: () => output,
-        };
-    }
-
-    function getLineOfLocalPosition(currentSourceFile: SourceFile, pos: number) {
-        return currentSourceFile.getLineAndCharacterFromPosition(pos).line;
-    }
-
-    function emitNewLineBeforeLeadingComments(currentSourceFile: SourceFile, writer: EmitTextWriter, start: number, leadingComments: CommentSpan[]) {
-        // If the leading comments start on different line than the start of node, write new line
-        if (leadingComments && leadingComments.length && start !== leadingComments[0].start &&
-            getLineOfLocalPosition(currentSourceFile, start) !== getLineOfLocalPosition(currentSourceFile, leadingComments[0].start)) {
-            writer.writeLine();
-        }
-    }
-
-    function emitComments(currentSourceFile: SourceFile, writer: EmitTextWriter, comments: CommentSpan[], trailingSeparator: boolean, newLine: string,
-                          writeComment: (currentSourceFile: SourceFile, writer: EmitTextWriter, comment: CommentSpan, newLine: string) => void) {
-        var emitLeadingSpace = !trailingSeparator;
-        forEach(comments, comment => {
-            if (emitLeadingSpace) {
-                writer.write(" ");
-                emitLeadingSpace = false;
-            }
-            writeComment(currentSourceFile, writer, comment, newLine);
-            if (comment.hasTrailingNewLine) {
-                writer.writeLine();
-            }
-            else if (trailingSeparator) {
-                writer.write(" ");
-            }
-            else {
-                // Emit leading space to separate comment during next comment emit
-                emitLeadingSpace = true;
-            }
-        });
-    }
-
-<<<<<<< HEAD
-    function writeCommentSpan(currentSourceFile: SourceFile, writer: EmitTextWriter, comment: CommentSpan, newLine: string){
-        if (currentSourceFile.text.charCodeAt(comment.start + 1) === CharacterCodes.asterisk) {
-            var firstCommentLineAndCharacter = currentSourceFile.getLineAndCharacterFromPosition(comment.start);
-            var firstCommentLineIndent: number;
-            for (var pos = comment.start, currentLine = firstCommentLineAndCharacter.line; pos < spanEnd(comment); currentLine++) {
-                var nextLineStart = currentSourceFile.getPositionFromLineAndCharacter(currentLine + 1, /*character*/1);
-=======
-    function writeCommentRange(currentSourceFile: SourceFile, writer: EmitTextWriter, comment: CommentRange, newLine: string){
-        if (currentSourceFile.text.charCodeAt(comment.pos + 1) === CharacterCodes.asterisk) {
-            var firstCommentLineAndCharacter = currentSourceFile.getLineAndCharacterFromPosition(comment.pos);
-            var lastLine = currentSourceFile.getLineStarts().length;
-            var firstCommentLineIndent: number;
-            for (var pos = comment.pos, currentLine = firstCommentLineAndCharacter.line; pos < comment.end; currentLine++) {
-                var nextLineStart = currentLine === lastLine ? (comment.end + 1) : currentSourceFile.getPositionFromLineAndCharacter(currentLine + 1, /*character*/1);
->>>>>>> 67023a83
-
-                if (pos !== comment.start) {
-                    // If we are not emitting first line, we need to write the spaces to adjust the alignment
-                    if (firstCommentLineIndent === undefined) {
-                        firstCommentLineIndent = calculateIndent(currentSourceFile.getPositionFromLineAndCharacter(firstCommentLineAndCharacter.line, /*character*/1),
-                            comment.start);
-                    }
-
-                    // These are number of spaces writer is going to write at current indent
-                    var currentWriterIndentSpacing = writer.getIndent() * getIndentSize();
-
-                    // Number of spaces we want to be writing
-                    // eg: Assume writer indent
-                    // module m {
-                    //         /* starts at character 9 this is line 1
-                    //    * starts at character pos 4 line                        --1  = 8 - 8 + 3
-                    //   More left indented comment */                            --2  = 8 - 8 + 2
-                    //     class c { }
-                    // }
-                    // module m {
-                    //     /* this is line 1 -- Assume current writer indent 8
-                    //      * line                                                --3 = 8 - 4 + 5 
-                    //            More right indented comment */                  --4 = 8 - 4 + 11
-                    //     class c { }
-                    // }
-                    var spacesToEmit = currentWriterIndentSpacing - firstCommentLineIndent + calculateIndent(pos, nextLineStart);
-                    if (spacesToEmit > 0) {
-                        var numberOfSingleSpacesToEmit = spacesToEmit % getIndentSize();
-                        var indentSizeSpaceString = getIndentString((spacesToEmit - numberOfSingleSpacesToEmit) / getIndentSize());
-
-                        // Write indent size string ( in eg 1: = "", 2: "" , 3: string with 8 spaces 4: string with 12 spaces
-                        writer.rawWrite(indentSizeSpaceString);
-
-                        // Emit the single spaces (in eg: 1: 3 spaces, 2: 2 spaces, 3: 1 space, 4: 3 spaces)
-                        while (numberOfSingleSpacesToEmit) {
-                            writer.rawWrite(" ");
-                            numberOfSingleSpacesToEmit--;
-                        }
-                    }
-                    else {
-                        // No spaces to emit write empty string
-                        writer.rawWrite("");
-                    }
-                }
-
-                // Write the comment line text
-                writeTrimmedCurrentLine(pos, nextLineStart);
-
-                pos = nextLineStart;
-            }
-        }
-        else {
-            // Single line comment of style //....
-            writer.write(currentSourceFile.text.substring(comment.start, spanEnd(comment)));
-        }
-
-        function writeTrimmedCurrentLine(pos: number, nextLineStart: number) {
-            var end = Math.min(spanEnd(comment), nextLineStart - 1);
-            var currentLineText = currentSourceFile.text.substring(pos, end).replace(/^\s+|\s+$/g, '');
-            if (currentLineText) {
-                // trimmed forward and ending spaces text
-                writer.write(currentLineText);
-                if (end !== spanEnd(comment)) {
-                    writer.writeLine();
-                }
-            }
-            else {
-                // Empty string - make sure we write empty line
-                writer.writeLiteral(newLine);
-            }
-        }
-
-        function calculateIndent(pos: number, end: number) {
-            var currentLineIndent = 0;
-            for (; pos < end && isWhiteSpace(currentSourceFile.text.charCodeAt(pos)); pos++) {
-                if (currentSourceFile.text.charCodeAt(pos) === CharacterCodes.tab) {
-                    // Tabs = TabSize = indent size and go to next tabStop
-                    currentLineIndent += getIndentSize() - (currentLineIndent % getIndentSize());
-                }
-                else {
-                    // Single space
-                    currentLineIndent++;
-                }
-            }
-
-            return currentLineIndent;
-        }
-    }
-
-    function getFirstConstructorWithBody(node: ClassDeclaration): ConstructorDeclaration {
-        return forEach(node.members, member => {
-            if (member.kind === SyntaxKind.Constructor && nodeIsPresent((<ConstructorDeclaration>member).body)) {
-                return <ConstructorDeclaration>member;
-            }
-        });
-    }
-
-    function getAllAccessorDeclarations(node: ClassDeclaration, accessor: AccessorDeclaration) {
-        var firstAccessor: AccessorDeclaration;
-        var getAccessor: AccessorDeclaration;
-        var setAccessor: AccessorDeclaration;
-        if (accessor.name.kind === SyntaxKind.ComputedPropertyName) {
-            firstAccessor = accessor;
-            if (accessor.kind === SyntaxKind.GetAccessor) {
-                getAccessor = accessor;
-            }
-            else if (accessor.kind === SyntaxKind.SetAccessor) {
-                setAccessor = accessor;
-            }
-            else {
-                Debug.fail("Accessor has wrong kind");
-            }
-        }
-        else {
-            forEach(node.members,(member: Declaration) => {
-                if ((member.kind === SyntaxKind.GetAccessor || member.kind === SyntaxKind.SetAccessor) &&
-                    (<Identifier>member.name).text === (<Identifier>accessor.name).text &&
-                    (member.flags & NodeFlags.Static) === (accessor.flags & NodeFlags.Static)) {
-                    if (!firstAccessor) {
-                        firstAccessor = <AccessorDeclaration>member;
-                    }
-
-                    if (member.kind === SyntaxKind.GetAccessor && !getAccessor) {
-                        getAccessor = <AccessorDeclaration>member;
-                    }
-
-                    if (member.kind === SyntaxKind.SetAccessor && !setAccessor) {
-                        setAccessor = <AccessorDeclaration>member;
-                    }
-                }
-            });
-        }
-        return {
-            firstAccessor,
-            getAccessor,
-            setAccessor
-        };
-    }
-
-    function getSourceFilePathInNewDir(sourceFile: SourceFile, host: EmitHost, newDirPath: string) {
-        var sourceFilePath = getNormalizedAbsolutePath(sourceFile.filename, host.getCurrentDirectory());
-        sourceFilePath = sourceFilePath.replace(host.getCommonSourceDirectory(), "");
-        return combinePaths(newDirPath, sourceFilePath);
-    }
-
-    function getOwnEmitOutputFilePath(sourceFile: SourceFile, host: EmitHost, extension: string){
-        var compilerOptions = host.getCompilerOptions();
-        if (compilerOptions.outDir) {
-            var emitOutputFilePathWithoutExtension = removeFileExtension(getSourceFilePathInNewDir(sourceFile, host, compilerOptions.outDir));
-        }
-        else {
-            var emitOutputFilePathWithoutExtension = removeFileExtension(sourceFile.filename);
-        }
-
-        return emitOutputFilePathWithoutExtension + extension;
-    }
-
-    function writeFile(host: EmitHost, diagnostics: Diagnostic[], filename: string, data: string, writeByteOrderMark: boolean) {
-        host.writeFile(filename, data, writeByteOrderMark, hostErrorMessage => {
-            diagnostics.push(createCompilerDiagnostic(Diagnostics.Could_not_write_file_0_Colon_1, filename, hostErrorMessage));
-        });
-    }
-
-    function emitDeclarations(host: EmitHost, resolver: EmitResolver, diagnostics: Diagnostic[], jsFilePath: string, root?: SourceFile): DeclarationEmit {
-        var newLine = host.getNewLine();
-        var compilerOptions = host.getCompilerOptions();
-        var languageVersion = compilerOptions.target || ScriptTarget.ES3;
-
-        var write: (s: string) => void;
-        var writeLine: () => void;
-        var increaseIndent: () => void;
-        var decreaseIndent: () => void;
-        var writeTextOfNode: (sourceFile: SourceFile, node: Node) => void;
-
-        var writer = createAndSetNewTextWriterWithSymbolWriter();
-
-        var enclosingDeclaration: Node;
-        var currentSourceFile: SourceFile;
-        var reportedDeclarationError = false;
-
-        var emitJsDocComments = compilerOptions.removeComments ? function (declaration: Node) { } : writeJsDocComments;
-
-        var aliasDeclarationEmitInfo: AliasDeclarationEmitInfo[] = [];
-
-        function createAndSetNewTextWriterWithSymbolWriter(): EmitTextWriterWithSymbolWriter {
-            var writer = <EmitTextWriterWithSymbolWriter>createTextWriter(newLine);
-            writer.trackSymbol = trackSymbol;
-            writer.writeKeyword = writer.write;
-            writer.writeOperator = writer.write;
-            writer.writePunctuation = writer.write;
-            writer.writeSpace = writer.write;
-            writer.writeStringLiteral = writer.writeLiteral;
-            writer.writeParameter = writer.write;
-            writer.writeSymbol = writer.write;
-            setWriter(writer);
-            return writer;
-        }
-
-        function setWriter(newWriter: EmitTextWriterWithSymbolWriter) {
-            writer = newWriter;
-            write = newWriter.write;
-            writeTextOfNode = newWriter.writeTextOfNode;
-            writeLine = newWriter.writeLine;
-            increaseIndent = newWriter.increaseIndent;
-            decreaseIndent = newWriter.decreaseIndent;
-        }
-
-        function writeAsychronousImportDeclarations(importDeclarations: ImportDeclaration[]) {
-            var oldWriter = writer;
-            forEach(importDeclarations, aliasToWrite => {
-                var aliasEmitInfo = forEach(aliasDeclarationEmitInfo, declEmitInfo => declEmitInfo.declaration === aliasToWrite ? declEmitInfo : undefined);
-                // If the alias was marked as not visible when we saw its declaration, we would have saved the aliasEmitInfo, but if we haven't yet visited the alias declaration
-                // then we don't need to write it at this point. We will write it when we actually see its declaration
-                // Eg.
-                // export function bar(a: foo.Foo) { }
-                // import foo = require("foo");
-                // Writing of function bar would mark alias declaration foo as visible but we haven't yet visited that declaration so do nothing, 
-                // we would write alias foo declaration when we visit it since it would now be marked as visible
-                if (aliasEmitInfo) {
-                    createAndSetNewTextWriterWithSymbolWriter();
-                    for (var declarationIndent = aliasEmitInfo.indent; declarationIndent; declarationIndent--) {
-                        increaseIndent();
-                    }
-                    writeImportDeclaration(aliasToWrite);
-                    aliasEmitInfo.asynchronousOutput = writer.getText();
-                }
-            });
-            setWriter(oldWriter);
-        }
-
-        function handleSymbolAccessibilityError(symbolAccesibilityResult: SymbolAccessiblityResult) {
-            if (symbolAccesibilityResult.accessibility === SymbolAccessibility.Accessible) {
-                // write the aliases
-                if (symbolAccesibilityResult && symbolAccesibilityResult.aliasesToMakeVisible) {
-                    writeAsychronousImportDeclarations(symbolAccesibilityResult.aliasesToMakeVisible);
-                }
-            }
-            else {
-                // Report error
-                reportedDeclarationError = true;
-                var errorInfo = writer.getSymbolAccessibilityDiagnostic(symbolAccesibilityResult);
-                if (errorInfo) {
-                    if (errorInfo.typeName) {
-                        diagnostics.push(createDiagnosticForNode(symbolAccesibilityResult.errorNode || errorInfo.errorNode,
-                            errorInfo.diagnosticMessage,
-                            getSourceTextOfNodeFromSourceFile(currentSourceFile, errorInfo.typeName),
-                            symbolAccesibilityResult.errorSymbolName,
-                            symbolAccesibilityResult.errorModuleName));
-                    }
-                    else {
-                        diagnostics.push(createDiagnosticForNode(symbolAccesibilityResult.errorNode || errorInfo.errorNode,
-                            errorInfo.diagnosticMessage,
-                            symbolAccesibilityResult.errorSymbolName,
-                            symbolAccesibilityResult.errorModuleName));
-                    }
-                }
-            }
-        }
-
-        function trackSymbol(symbol: Symbol, enclosingDeclaration?: Node, meaning?: SymbolFlags) {
-            handleSymbolAccessibilityError(resolver.isSymbolAccessible(symbol, enclosingDeclaration, meaning));
-        }
-
-        function writeTypeOfDeclaration(declaration: AccessorDeclaration | VariableLikeDeclaration, type: TypeNode | StringLiteralExpression, getSymbolAccessibilityDiagnostic: GetSymbolAccessibilityDiagnostic) {
-            writer.getSymbolAccessibilityDiagnostic = getSymbolAccessibilityDiagnostic;
-            write(": ");
-            if (type) {
-                // Write the type
-                emitType(type);
-            }
-            else {
-                resolver.writeTypeOfDeclaration(declaration, enclosingDeclaration, TypeFormatFlags.UseTypeOfFunction, writer);
-            }
-        }
-
-        function writeReturnTypeAtSignature(signature: SignatureDeclaration, getSymbolAccessibilityDiagnostic: GetSymbolAccessibilityDiagnostic) {
-            writer.getSymbolAccessibilityDiagnostic = getSymbolAccessibilityDiagnostic;
-            write(": ");
-            if (signature.type) {
-                // Write the type
-                emitType(signature.type);
-            }
-            else {
-                resolver.writeReturnTypeOfSignatureDeclaration(signature, enclosingDeclaration, TypeFormatFlags.UseTypeOfFunction, writer);
-            }
-        }
-
-        function emitLines(nodes: Node[]) {
-            for (var i = 0, n = nodes.length; i < n; i++) {
-                emitNode(nodes[i]);
-            }
-        }
-
-        function emitSeparatedList(nodes: Node[], separator: string, eachNodeEmitFn: (node: Node) => void) {
-            var currentWriterPos = writer.getTextPos();
-            for (var i = 0, n = nodes.length; i < n; i++) {
-                if (currentWriterPos !== writer.getTextPos()) {
-                    write(separator);
-                }
-                currentWriterPos = writer.getTextPos();
-                eachNodeEmitFn(nodes[i]);
-            }
-        }
-
-        function emitCommaList(nodes: Node[], eachNodeEmitFn: (node: Node) => void) {
-            emitSeparatedList(nodes, ", ", eachNodeEmitFn);
-        }
-
-        function writeJsDocComments(declaration: Node) {
-            if (declaration) {
-                var jsDocComments = getJsDocComments(declaration, currentSourceFile);
-                emitNewLineBeforeLeadingComments(currentSourceFile, writer, declaration.start, jsDocComments);
-                // jsDoc comments are emitted at /*leading comment1 */space/*leading comment*/space
-                emitComments(currentSourceFile, writer, jsDocComments, /*trailingSeparator*/ true, newLine, writeCommentSpan);
-            }
-        }
-
-        function emitTypeWithNewGetSymbolAccessibilityDiagnostic(type: TypeNode | EntityName, getSymbolAccessibilityDiagnostic: GetSymbolAccessibilityDiagnostic) {
-            writer.getSymbolAccessibilityDiagnostic = getSymbolAccessibilityDiagnostic;
-            emitType(type);
-        }
-
-        function emitType(type: TypeNode | StringLiteralExpression | Identifier | QualifiedName) {
-            switch (type.kind) {
-                case SyntaxKind.AnyKeyword:
-                case SyntaxKind.StringKeyword:
-                case SyntaxKind.NumberKeyword:
-                case SyntaxKind.BooleanKeyword:
-                case SyntaxKind.VoidKeyword:
-                case SyntaxKind.StringLiteral:
-                    return writeTextOfNode(currentSourceFile, type);
-                case SyntaxKind.TypeReference:
-                    return emitTypeReference(<TypeReferenceNode>type);
-                case SyntaxKind.TypeQuery:
-                    return emitTypeQuery(<TypeQueryNode>type);
-                case SyntaxKind.ArrayType:
-                    return emitArrayType(<ArrayTypeNode>type);
-                case SyntaxKind.TupleType:
-                    return emitTupleType(<TupleTypeNode>type);
-                case SyntaxKind.UnionType:
-                    return emitUnionType(<UnionTypeNode>type);
-                case SyntaxKind.ParenthesizedType:
-                    return emitParenType(<ParenthesizedTypeNode>type);
-                case SyntaxKind.FunctionType:
-                case SyntaxKind.ConstructorType:
-                    return emitSignatureDeclarationWithJsDocComments(<FunctionOrConstructorTypeNode>type);
-                case SyntaxKind.TypeLiteral:
-                    return emitTypeLiteral(<TypeLiteralNode>type);
-                case SyntaxKind.Identifier:
-                    return emitEntityName(<Identifier>type);
-                case SyntaxKind.QualifiedName:
-                    return emitEntityName(<QualifiedName>type);
-                default:
-                    Debug.fail("Unknown type annotation: " + type.kind);
-            }
-
-            function emitEntityName(entityName: EntityName) {
-                var visibilityResult = resolver.isEntityNameVisible(entityName, 
-                    // Aliases can be written asynchronously so use correct enclosing declaration
-                    entityName.parent.kind === SyntaxKind.ImportDeclaration ? entityName.parent : enclosingDeclaration);
-
-                handleSymbolAccessibilityError(visibilityResult);
-                writeEntityName(entityName);
-
-                function writeEntityName(entityName: EntityName) {
-                    if (entityName.kind === SyntaxKind.Identifier) {
-                        writeTextOfNode(currentSourceFile, entityName);
-                    }
-                    else {
-                        var qualifiedName = <QualifiedName>entityName;
-                        writeEntityName(qualifiedName.left);
-                        write(".");
-                        writeTextOfNode(currentSourceFile, qualifiedName.right);
-                    }
-                }
-            }
-
-            function emitTypeReference(type: TypeReferenceNode) {
-                emitEntityName(type.typeName);
-                if (type.typeArguments) {
-                    write("<");
-                    emitCommaList(type.typeArguments, emitType);
-                    write(">");
-                }
-            }
-
-            function emitTypeQuery(type: TypeQueryNode) {
-                write("typeof ");
-                emitEntityName(type.exprName);
-            }
-
-            function emitArrayType(type: ArrayTypeNode) {
-                emitType(type.elementType);
-                write("[]");
-            }
-
-            function emitTupleType(type: TupleTypeNode) {
-                write("[");
-                emitCommaList(type.elementTypes, emitType);
-                write("]");
-            }
-
-            function emitUnionType(type: UnionTypeNode) {
-                emitSeparatedList(type.types, " | ", emitType);
-            }
-
-            function emitParenType(type: ParenthesizedTypeNode) {
-                write("(");
-                emitType(type.type);
-                write(")");
-            }
-
-            function emitTypeLiteral(type: TypeLiteralNode) {
-                write("{");
-                if (type.members.length) {
-                    writeLine();
-                    increaseIndent();
-                    // write members
-                    emitLines(type.members);
-                    decreaseIndent();
-                }
-                write("}");
-            }
-        }
-
-        function emitSourceFile(node: SourceFile) {
-            currentSourceFile = node;
-            enclosingDeclaration = node;
-            emitLines(node.statements);
-        }
-
-        function emitExportAssignment(node: ExportAssignment) {
-            write("export = ");
-            writeTextOfNode(currentSourceFile, node.exportName);
-            write(";");
-            writeLine();
-        }
-
-        function emitModuleElementDeclarationFlags(node: Node) {
-            // If the node is parented in the current source file we need to emit export declare or just export
-            if (node.parent === currentSourceFile) {
-                // If the node is exported 
-                if (node.flags & NodeFlags.Export) {
-                    write("export ");
-                }
-
-                if (node.kind !== SyntaxKind.InterfaceDeclaration) {
-                    write("declare ");
-                }
-            }
-        }
-
-        function emitClassMemberDeclarationFlags(node: Declaration) {
-            if (node.flags & NodeFlags.Private) {
-                write("private ");
-            }
-            else if (node.flags & NodeFlags.Protected) {
-                write("protected ");
-            }
-
-            if (node.flags & NodeFlags.Static) {
-                write("static ");
-            }
-        }
-
-        function emitImportDeclaration(node: ImportDeclaration) {
-            var nodeEmitInfo = {
-                declaration: node,
-                outputPos: writer.getTextPos(),
-                indent: writer.getIndent(),
-                hasWritten: resolver.isDeclarationVisible(node)
-            };
-            aliasDeclarationEmitInfo.push(nodeEmitInfo);
-            if (nodeEmitInfo.hasWritten) {
-                writeImportDeclaration(node);
-            }
-        }
-
-        function writeImportDeclaration(node: ImportDeclaration) {
-            // note usage of writer. methods instead of aliases created, just to make sure we are using 
-            // correct writer especially to handle asynchronous alias writing
-            emitJsDocComments(node);
-            if (node.flags & NodeFlags.Export) {
-                write("export ");
-            }
-            write("import ");
-            writeTextOfNode(currentSourceFile, node.name);
-            write(" = ");
-            if (isInternalModuleImportDeclaration(node)) {
-                emitTypeWithNewGetSymbolAccessibilityDiagnostic(<EntityName>node.moduleReference, getImportEntityNameVisibilityError);
-                write(";");
-            }
-            else {
-                write("require(");
-                writeTextOfNode(currentSourceFile, getExternalModuleImportDeclarationExpression(node));
-                write(");");
-            }
-            writer.writeLine();
-
-            function getImportEntityNameVisibilityError(symbolAccesibilityResult: SymbolAccessiblityResult): SymbolAccessibilityDiagnostic {
-                return {
-                    diagnosticMessage: Diagnostics.Import_declaration_0_is_using_private_name_1,
-                    errorNode: node,
-                    typeName: node.name
-                };
-            }
-        }
-
-        function emitModuleDeclaration(node: ModuleDeclaration) {
-            if (resolver.isDeclarationVisible(node)) {
-                emitJsDocComments(node);
-                emitModuleElementDeclarationFlags(node);
-                write("module ");
-                writeTextOfNode(currentSourceFile, node.name);
-                while (node.body.kind !== SyntaxKind.ModuleBlock) {
-                    node = <ModuleDeclaration>node.body;
-                    write(".");
-                    writeTextOfNode(currentSourceFile, node.name);
-                }
-                var prevEnclosingDeclaration = enclosingDeclaration;
-                enclosingDeclaration = node;
-                write(" {");
-                writeLine();
-                increaseIndent();
-                emitLines((<ModuleBlock>node.body).statements);
-                decreaseIndent();
-                write("}");
-                writeLine();
-                enclosingDeclaration = prevEnclosingDeclaration;
-            }
-        }
-
-        function emitTypeAliasDeclaration(node: TypeAliasDeclaration) {
-            if (resolver.isDeclarationVisible(node)) {
-                emitJsDocComments(node);
-                emitModuleElementDeclarationFlags(node);
-                write("type ");
-                writeTextOfNode(currentSourceFile, node.name);
-                write(" = ");
-                emitTypeWithNewGetSymbolAccessibilityDiagnostic(node.type, getTypeAliasDeclarationVisibilityError);
-                write(";");
-                writeLine();
-            }
-            function getTypeAliasDeclarationVisibilityError(symbolAccesibilityResult: SymbolAccessiblityResult): SymbolAccessibilityDiagnostic {
-                return {
-                    diagnosticMessage: Diagnostics.Exported_type_alias_0_has_or_is_using_private_name_1,
-                    errorNode: node.type,
-                    typeName: node.name
-                };
-            }
-        }
-
-        function emitEnumDeclaration(node: EnumDeclaration) {
-            if (resolver.isDeclarationVisible(node)) {
-                emitJsDocComments(node);
-                emitModuleElementDeclarationFlags(node);
-                if (isConst(node)) {
-                    write("const ")
-                }
-                write("enum ");
-                writeTextOfNode(currentSourceFile, node.name);
-                write(" {");
-                writeLine();
-                increaseIndent();
-                emitLines(node.members);
-                decreaseIndent();
-                write("}");
-                writeLine();
-            }
-        }
-
-        function emitEnumMemberDeclaration(node: EnumMember) {
-            emitJsDocComments(node);
-            writeTextOfNode(currentSourceFile, node.name);
-            var enumMemberValue = resolver.getEnumMemberValue(node);
-            if (enumMemberValue !== undefined) {
-                write(" = ");
-                write(enumMemberValue.toString());
-            }
-            write(",");
-            writeLine();
-        }
-
-        function isPrivateMethodTypeParameter(node: TypeParameterDeclaration) {
-            return node.parent.kind === SyntaxKind.MethodDeclaration && (node.parent.flags & NodeFlags.Private);
-        }
-
-        function emitTypeParameters(typeParameters: TypeParameterDeclaration[]) {
-            function emitTypeParameter(node: TypeParameterDeclaration) {
-                increaseIndent();
-                emitJsDocComments(node);
-                decreaseIndent();
-                writeTextOfNode(currentSourceFile, node.name);
-                // If there is constraint present and this is not a type parameter of the private method emit the constraint
-                if (node.constraint && !isPrivateMethodTypeParameter(node)) {
-                    write(" extends ");
-                    if (node.parent.kind === SyntaxKind.FunctionType ||
-                        node.parent.kind === SyntaxKind.ConstructorType ||
-                        (node.parent.parent && node.parent.parent.kind === SyntaxKind.TypeLiteral)) {
-                        Debug.assert(node.parent.kind === SyntaxKind.MethodDeclaration ||
-                            node.parent.kind === SyntaxKind.MethodSignature ||
-                            node.parent.kind === SyntaxKind.FunctionType ||
-                            node.parent.kind === SyntaxKind.ConstructorType ||
-                            node.parent.kind === SyntaxKind.CallSignature ||
-                            node.parent.kind === SyntaxKind.ConstructSignature);
-                        emitType(node.constraint);
-                    }
-                    else {
-                        emitTypeWithNewGetSymbolAccessibilityDiagnostic(node.constraint, getTypeParameterConstraintVisibilityError);
-                    }
-                }
-
-                function getTypeParameterConstraintVisibilityError(symbolAccesibilityResult: SymbolAccessiblityResult): SymbolAccessibilityDiagnostic {
-                    // Type parameter constraints are named by user so we should always be able to name it
-                    var diagnosticMessage: DiagnosticMessage;
-                    switch (node.parent.kind) {
-                        case SyntaxKind.ClassDeclaration:
-                            diagnosticMessage = Diagnostics.Type_parameter_0_of_exported_class_has_or_is_using_private_name_1;
-                            break;
-
-                        case SyntaxKind.InterfaceDeclaration:
-                            diagnosticMessage = Diagnostics.Type_parameter_0_of_exported_interface_has_or_is_using_private_name_1;
-                            break;
-
-                        case SyntaxKind.ConstructSignature:
-                            diagnosticMessage = Diagnostics.Type_parameter_0_of_constructor_signature_from_exported_interface_has_or_is_using_private_name_1;
-                            break;
-
-                        case SyntaxKind.CallSignature:
-                            diagnosticMessage = Diagnostics.Type_parameter_0_of_call_signature_from_exported_interface_has_or_is_using_private_name_1;
-                            break;
-
-                        case SyntaxKind.MethodDeclaration:
-                        case SyntaxKind.MethodSignature:
-                            if (node.parent.flags & NodeFlags.Static) {
-                                diagnosticMessage = Diagnostics.Type_parameter_0_of_public_static_method_from_exported_class_has_or_is_using_private_name_1;
-                            }
-                            else if (node.parent.parent.kind === SyntaxKind.ClassDeclaration) {
-                                diagnosticMessage = Diagnostics.Type_parameter_0_of_public_method_from_exported_class_has_or_is_using_private_name_1;
-                            }
-                            else {
-                                diagnosticMessage = Diagnostics.Type_parameter_0_of_method_from_exported_interface_has_or_is_using_private_name_1;
-                            }
-                            break;
-
-                        case SyntaxKind.FunctionDeclaration:
-                            diagnosticMessage = Diagnostics.Type_parameter_0_of_exported_function_has_or_is_using_private_name_1;
-                            break;
-
-                        default:
-                            Debug.fail("This is unknown parent for type parameter: " + node.parent.kind);
-                    }
-
-                    return {
-                        diagnosticMessage,
-                        errorNode: node,
-                        typeName: node.name
-                    };
-                }
-            }
-
-            if (typeParameters) {
-                write("<");
-                emitCommaList(typeParameters, emitTypeParameter);
-                write(">");
-            }
-        }
-
-        function emitHeritageClause(typeReferences: TypeReferenceNode[], isImplementsList: boolean) {
-            if (typeReferences) {
-                write(isImplementsList ? " implements " : " extends ");
-                emitCommaList(typeReferences, emitTypeOfTypeReference);
-            }
-
-            function emitTypeOfTypeReference(node: TypeReferenceNode) {
-                emitTypeWithNewGetSymbolAccessibilityDiagnostic(node, getHeritageClauseVisibilityError);
-
-                function getHeritageClauseVisibilityError(symbolAccesibilityResult: SymbolAccessiblityResult): SymbolAccessibilityDiagnostic {
-                    var diagnosticMessage: DiagnosticMessage;
-                    // Heritage clause is written by user so it can always be named
-                    if (node.parent.parent.kind === SyntaxKind.ClassDeclaration) {
-                        // Class or Interface implemented/extended is inaccessible
-                        diagnosticMessage = isImplementsList ?
-                            Diagnostics.Implements_clause_of_exported_class_0_has_or_is_using_private_name_1 :
-                            Diagnostics.Extends_clause_of_exported_class_0_has_or_is_using_private_name_1;
-                    }
-                    else {
-                        // interface is inaccessible
-                        diagnosticMessage = Diagnostics.Extends_clause_of_exported_interface_0_has_or_is_using_private_name_1;
-                    }
-
-                    return {
-                        diagnosticMessage,
-                        errorNode: node,
-                        typeName: (<Declaration>node.parent.parent).name
-                    };
-                }
-            }
-        }
-
-        function emitClassDeclaration(node: ClassDeclaration) {
-            function emitParameterProperties(constructorDeclaration: ConstructorDeclaration) {
-                if (constructorDeclaration) {
-                    forEach(constructorDeclaration.parameters, param => {
-                        if (param.flags & NodeFlags.AccessibilityModifier) {
-                            emitPropertyDeclaration(param);
-                        }
-                    });
-                }
-            }
-
-            if (resolver.isDeclarationVisible(node)) {
-                emitJsDocComments(node);
-                emitModuleElementDeclarationFlags(node);
-                write("class ");
-                writeTextOfNode(currentSourceFile, node.name);
-                var prevEnclosingDeclaration = enclosingDeclaration;
-                enclosingDeclaration = node;
-                emitTypeParameters(node.typeParameters);
-                var baseTypeNode = getClassBaseTypeNode(node);
-                if (baseTypeNode) {
-                    emitHeritageClause([baseTypeNode], /*isImplementsList*/ false);
-                }
-                emitHeritageClause(getClassImplementedTypeNodes(node), /*isImplementsList*/ true);
-                write(" {");
-                writeLine();
-                increaseIndent();
-                emitParameterProperties(getFirstConstructorWithBody(node));
-                emitLines(node.members);
-                decreaseIndent();
-                write("}");
-                writeLine();
-                enclosingDeclaration = prevEnclosingDeclaration;
-            }
-        }
-
-        function emitInterfaceDeclaration(node: InterfaceDeclaration) {
-            if (resolver.isDeclarationVisible(node)) {
-                emitJsDocComments(node);
-                emitModuleElementDeclarationFlags(node);
-                write("interface ");
-                writeTextOfNode(currentSourceFile, node.name);
-                var prevEnclosingDeclaration = enclosingDeclaration;
-                enclosingDeclaration = node;
-                emitTypeParameters(node.typeParameters);
-                emitHeritageClause(getInterfaceBaseTypeNodes(node), /*isImplementsList*/ false);
-                write(" {");
-                writeLine();
-                increaseIndent();
-                emitLines(node.members);
-                decreaseIndent();
-                write("}");
-                writeLine();
-                enclosingDeclaration = prevEnclosingDeclaration;
-            }
-        }
-
-        function emitPropertyDeclaration(node: Declaration) {
-            if (hasDynamicName(node)) {
-                return;
-            }
-
-            emitJsDocComments(node);
-            emitClassMemberDeclarationFlags(node);
-            emitVariableDeclaration(<VariableDeclaration>node);
-            write(";");
-            writeLine();
-        }
-
-        function emitVariableDeclaration(node: VariableDeclaration) {
-            // If we are emitting property it isn't moduleElement and hence we already know it needs to be emitted
-            // so there is no check needed to see if declaration is visible
-            if (node.kind !== SyntaxKind.VariableDeclaration || resolver.isDeclarationVisible(node)) {
-                // If this node is a computed name, it can only be a symbol, because we've already skipped
-                // it if it's not a well known symbol. In that case, the text of the name will be exactly
-                // what we want, namely the name expression enclosed in brackets.
-                writeTextOfNode(currentSourceFile, node.name);
-                // If optional property emit ?
-                if ((node.kind === SyntaxKind.PropertyDeclaration || node.kind === SyntaxKind.PropertySignature) && hasQuestionToken(node)) {
-                    write("?");
-                }
-                if ((node.kind === SyntaxKind.PropertyDeclaration || node.kind === SyntaxKind.PropertySignature) && node.parent.kind === SyntaxKind.TypeLiteral) {
-                    emitTypeOfVariableDeclarationFromTypeLiteral(node);
-                }
-                else if (!(node.flags & NodeFlags.Private)) {
-                    writeTypeOfDeclaration(node, node.type, getVariableDeclarationTypeVisibilityError);
-                }
-            }
-
-            function getVariableDeclarationTypeVisibilityError(symbolAccesibilityResult: SymbolAccessiblityResult): SymbolAccessibilityDiagnostic {
-                var diagnosticMessage: DiagnosticMessage;
-                if (node.kind === SyntaxKind.VariableDeclaration) {
-                    diagnosticMessage = symbolAccesibilityResult.errorModuleName ?
-                    symbolAccesibilityResult.accessibility === SymbolAccessibility.CannotBeNamed ?
-                    Diagnostics.Exported_variable_0_has_or_is_using_name_1_from_external_module_2_but_cannot_be_named :
-                    Diagnostics.Exported_variable_0_has_or_is_using_name_1_from_private_module_2 :
-                    Diagnostics.Exported_variable_0_has_or_is_using_private_name_1;
-                }
-                // This check is to ensure we don't report error on constructor parameter property as that error would be reported during parameter emit
-                else if (node.kind === SyntaxKind.PropertyDeclaration || node.kind === SyntaxKind.PropertySignature) {
-                    // TODO(jfreeman): Deal with computed properties in error reporting.
-                    if (node.flags & NodeFlags.Static) {
-                        diagnosticMessage = symbolAccesibilityResult.errorModuleName ?
-                        symbolAccesibilityResult.accessibility === SymbolAccessibility.CannotBeNamed ?
-                        Diagnostics.Public_static_property_0_of_exported_class_has_or_is_using_name_1_from_external_module_2_but_cannot_be_named :
-                        Diagnostics.Public_static_property_0_of_exported_class_has_or_is_using_name_1_from_private_module_2 :
-                        Diagnostics.Public_static_property_0_of_exported_class_has_or_is_using_private_name_1;
-                    }
-                    else if (node.parent.kind === SyntaxKind.ClassDeclaration) {
-                        diagnosticMessage = symbolAccesibilityResult.errorModuleName ?
-                        symbolAccesibilityResult.accessibility === SymbolAccessibility.CannotBeNamed ?
-                        Diagnostics.Public_property_0_of_exported_class_has_or_is_using_name_1_from_external_module_2_but_cannot_be_named :
-                        Diagnostics.Public_property_0_of_exported_class_has_or_is_using_name_1_from_private_module_2 :
-                        Diagnostics.Public_property_0_of_exported_class_has_or_is_using_private_name_1;
-                    }
-                    else {
-                        // Interfaces cannot have types that cannot be named
-                        diagnosticMessage = symbolAccesibilityResult.errorModuleName ?
-                        Diagnostics.Property_0_of_exported_interface_has_or_is_using_name_1_from_private_module_2 :
-                        Diagnostics.Property_0_of_exported_interface_has_or_is_using_private_name_1;
-                    }
-                }
-
-                return diagnosticMessage !== undefined ? {
-                    diagnosticMessage,
-                    errorNode: node,
-                    typeName: node.name
-                } : undefined;
-            }
-        }
-
-        function emitTypeOfVariableDeclarationFromTypeLiteral(node: VariableLikeDeclaration) {
-            // if this is property of type literal, 
-            // or is parameter of method/call/construct/index signature of type literal
-            // emit only if type is specified
-            if (node.type) {
-                write(": ");
-                emitType(node.type);
-            }
-        }
-
-        function emitVariableStatement(node: VariableStatement) {
-            var hasDeclarationWithEmit = forEach(node.declarationList.declarations, varDeclaration => resolver.isDeclarationVisible(varDeclaration));
-            if (hasDeclarationWithEmit) {
-                emitJsDocComments(node);
-                emitModuleElementDeclarationFlags(node);
-                if (isLet(node.declarationList)) {
-                    write("let ");
-                }
-                else if (isConst(node.declarationList)) {
-                    write("const ");
-                }
-                else {
-                    write("var ");
-                }
-                emitCommaList(node.declarationList.declarations, emitVariableDeclaration);
-                write(";");
-                writeLine();
-            }
-        }
-
-        function emitAccessorDeclaration(node: AccessorDeclaration) {
-            if (hasDynamicName(node)) {
-                return;
-            }
-            
-            var accessors = getAllAccessorDeclarations(<ClassDeclaration>node.parent, node);
-            if (node === accessors.firstAccessor) {
-                emitJsDocComments(accessors.getAccessor);
-                emitJsDocComments(accessors.setAccessor);
-                emitClassMemberDeclarationFlags(node);
-                writeTextOfNode(currentSourceFile, node.name);
-                if (!(node.flags & NodeFlags.Private)) {
-                    var accessorWithTypeAnnotation: AccessorDeclaration = node;
-                    var type = getTypeAnnotationFromAccessor(node);
-                    if (!type) {
-                        // couldn't get type for the first accessor, try the another one
-                        var anotherAccessor = node.kind === SyntaxKind.GetAccessor ? accessors.setAccessor : accessors.getAccessor;
-                        type = getTypeAnnotationFromAccessor(anotherAccessor);
-                        if (type) {
-                            accessorWithTypeAnnotation = anotherAccessor;
-                        }
-                    }
-                    writeTypeOfDeclaration(node, type, getAccessorDeclarationTypeVisibilityError);
-                }
-                write(";");
-                writeLine();
-            }
-
-            function getTypeAnnotationFromAccessor(accessor: AccessorDeclaration): TypeNode | StringLiteralExpression {
-                if (accessor) {
-                    return accessor.kind === SyntaxKind.GetAccessor
-                        ? accessor.type // Getter - return type
-                        : accessor.parameters[0].type; // Setter parameter type
-                }
-            }
-
-            function getAccessorDeclarationTypeVisibilityError(symbolAccesibilityResult: SymbolAccessiblityResult): SymbolAccessibilityDiagnostic {
-                var diagnosticMessage: DiagnosticMessage;
-                if (accessorWithTypeAnnotation.kind === SyntaxKind.SetAccessor) {
-                    // Setters have to have type named and cannot infer it so, the type should always be named
-                    if (accessorWithTypeAnnotation.parent.flags & NodeFlags.Static) {
-                        diagnosticMessage = symbolAccesibilityResult.errorModuleName ?
-                        Diagnostics.Parameter_0_of_public_static_property_setter_from_exported_class_has_or_is_using_name_1_from_private_module_2 :
-                        Diagnostics.Parameter_0_of_public_static_property_setter_from_exported_class_has_or_is_using_private_name_1;
-                    }
-                    else {
-                        diagnosticMessage = symbolAccesibilityResult.errorModuleName ?
-                        Diagnostics.Parameter_0_of_public_property_setter_from_exported_class_has_or_is_using_name_1_from_private_module_2 :
-                        Diagnostics.Parameter_0_of_public_property_setter_from_exported_class_has_or_is_using_private_name_1;
-                    }
-                    return {
-                        diagnosticMessage,
-                        errorNode: <Node>accessorWithTypeAnnotation.parameters[0],
-                        // TODO(jfreeman): Investigate why we are passing node.name instead of node.parameters[0].name
-                        typeName: accessorWithTypeAnnotation.name
-                    };
-                }
-                else {
-                    if (accessorWithTypeAnnotation.flags & NodeFlags.Static) {
-                        diagnosticMessage = symbolAccesibilityResult.errorModuleName ?
-                        symbolAccesibilityResult.accessibility === SymbolAccessibility.CannotBeNamed ?
-                        Diagnostics.Return_type_of_public_static_property_getter_from_exported_class_has_or_is_using_name_0_from_external_module_1_but_cannot_be_named :
-                        Diagnostics.Return_type_of_public_static_property_getter_from_exported_class_has_or_is_using_name_0_from_private_module_1 :
-                        Diagnostics.Return_type_of_public_static_property_getter_from_exported_class_has_or_is_using_private_name_0;
-                    }
-                    else {
-                        diagnosticMessage = symbolAccesibilityResult.errorModuleName ?
-                        symbolAccesibilityResult.accessibility === SymbolAccessibility.CannotBeNamed ?
-                        Diagnostics.Return_type_of_public_property_getter_from_exported_class_has_or_is_using_name_0_from_external_module_1_but_cannot_be_named :
-                        Diagnostics.Return_type_of_public_property_getter_from_exported_class_has_or_is_using_name_0_from_private_module_1 :
-                        Diagnostics.Return_type_of_public_property_getter_from_exported_class_has_or_is_using_private_name_0;
-                    }
-                    return {
-                        diagnosticMessage,
-                        errorNode: <Node>accessorWithTypeAnnotation.name,
-                        typeName: undefined
-                    };
-                }
-            }
-        }
-
-        function emitFunctionDeclaration(node: FunctionLikeDeclaration) {
-            if (hasDynamicName(node)) {
-                return;
-            }
-
-            // If we are emitting Method/Constructor it isn't moduleElement and hence already determined to be emitting
-            // so no need to verify if the declaration is visible
-            if ((node.kind !== SyntaxKind.FunctionDeclaration || resolver.isDeclarationVisible(node)) &&
-                !resolver.isImplementationOfOverload(node)) {
-                emitJsDocComments(node);
-                if (node.kind === SyntaxKind.FunctionDeclaration) {
-                    emitModuleElementDeclarationFlags(node);
-                }
-                else if (node.kind === SyntaxKind.MethodDeclaration) {
-                    emitClassMemberDeclarationFlags(node);
-                }
-                if (node.kind === SyntaxKind.FunctionDeclaration) {
-                    write("function ");
-                    writeTextOfNode(currentSourceFile, node.name);
-                }
-                else if (node.kind === SyntaxKind.Constructor) {
-                    write("constructor");
-                }
-                else {
-                    writeTextOfNode(currentSourceFile, node.name);
-                    if (hasQuestionToken(node)) {
-                        write("?");
-                    }
-                }
-                emitSignatureDeclaration(node);
-            }
-        }
-
-        function emitSignatureDeclarationWithJsDocComments(node: SignatureDeclaration) {
-            emitJsDocComments(node);
-            emitSignatureDeclaration(node);
-        }
-
-        function emitSignatureDeclaration(node: SignatureDeclaration) {
-            // Construct signature or constructor type write new Signature
-            if (node.kind === SyntaxKind.ConstructSignature || node.kind === SyntaxKind.ConstructorType) {
-                write("new ");
-            }
-            emitTypeParameters(node.typeParameters);
-            if (node.kind === SyntaxKind.IndexSignature) {
-                write("[");
-            }
-            else {
-                write("(");
-            }
-
-            var prevEnclosingDeclaration = enclosingDeclaration;
-            enclosingDeclaration = node;
-
-            // Parameters
-            emitCommaList(node.parameters, emitParameterDeclaration);
-
-            if (node.kind === SyntaxKind.IndexSignature) {
-                write("]");
-            }
-            else {
-                write(")");
-            }
-
-            // If this is not a constructor and is not private, emit the return type
-            var isFunctionTypeOrConstructorType = node.kind === SyntaxKind.FunctionType || node.kind === SyntaxKind.ConstructorType;
-            if (isFunctionTypeOrConstructorType || node.parent.kind === SyntaxKind.TypeLiteral) {
-                // Emit type literal signature return type only if specified
-                if (node.type) {
-                    write(isFunctionTypeOrConstructorType ? " => " : ": ");
-                    emitType(node.type);
-                }
-            }
-            else if (node.kind !== SyntaxKind.Constructor && !(node.flags & NodeFlags.Private)) {
-                writeReturnTypeAtSignature(node, getReturnTypeVisibilityError);
-            }
-
-            enclosingDeclaration = prevEnclosingDeclaration;
-
-            if (!isFunctionTypeOrConstructorType) {
-                write(";");
-                writeLine();
-            }
-
-            function getReturnTypeVisibilityError(symbolAccesibilityResult: SymbolAccessiblityResult): SymbolAccessibilityDiagnostic {
-                var diagnosticMessage: DiagnosticMessage;
-                switch (node.kind) {
-                    case SyntaxKind.ConstructSignature:
-                        // Interfaces cannot have return types that cannot be named
-                        diagnosticMessage = symbolAccesibilityResult.errorModuleName ?
-                        Diagnostics.Return_type_of_constructor_signature_from_exported_interface_has_or_is_using_name_0_from_private_module_1 :
-                        Diagnostics.Return_type_of_constructor_signature_from_exported_interface_has_or_is_using_private_name_0;
-                        break;
-
-                    case SyntaxKind.CallSignature:
-                        // Interfaces cannot have return types that cannot be named
-                        diagnosticMessage = symbolAccesibilityResult.errorModuleName ?
-                        Diagnostics.Return_type_of_call_signature_from_exported_interface_has_or_is_using_name_0_from_private_module_1 :
-                        Diagnostics.Return_type_of_call_signature_from_exported_interface_has_or_is_using_private_name_0;
-                        break;
-
-                    case SyntaxKind.IndexSignature:
-                        // Interfaces cannot have return types that cannot be named
-                        diagnosticMessage = symbolAccesibilityResult.errorModuleName ?
-                        Diagnostics.Return_type_of_index_signature_from_exported_interface_has_or_is_using_name_0_from_private_module_1 :
-                        Diagnostics.Return_type_of_index_signature_from_exported_interface_has_or_is_using_private_name_0;
-                        break;
-
-                    case SyntaxKind.MethodDeclaration:
-                    case SyntaxKind.MethodSignature:
-                        if (node.flags & NodeFlags.Static) {
-                            diagnosticMessage = symbolAccesibilityResult.errorModuleName ?
-                            symbolAccesibilityResult.accessibility === SymbolAccessibility.CannotBeNamed ?
-                            Diagnostics.Return_type_of_public_static_method_from_exported_class_has_or_is_using_name_0_from_external_module_1_but_cannot_be_named :
-                            Diagnostics.Return_type_of_public_static_method_from_exported_class_has_or_is_using_name_0_from_private_module_1 :
-                            Diagnostics.Return_type_of_public_static_method_from_exported_class_has_or_is_using_private_name_0;
-                        }
-                        else if (node.parent.kind === SyntaxKind.ClassDeclaration) {
-                            diagnosticMessage = symbolAccesibilityResult.errorModuleName ?
-                            symbolAccesibilityResult.accessibility === SymbolAccessibility.CannotBeNamed ?
-                            Diagnostics.Return_type_of_public_method_from_exported_class_has_or_is_using_name_0_from_external_module_1_but_cannot_be_named :
-                            Diagnostics.Return_type_of_public_method_from_exported_class_has_or_is_using_name_0_from_private_module_1 :
-                            Diagnostics.Return_type_of_public_method_from_exported_class_has_or_is_using_private_name_0;
-                        }
-                        else {
-                            // Interfaces cannot have return types that cannot be named
-                            diagnosticMessage = symbolAccesibilityResult.errorModuleName ?
-                            Diagnostics.Return_type_of_method_from_exported_interface_has_or_is_using_name_0_from_private_module_1 :
-                            Diagnostics.Return_type_of_method_from_exported_interface_has_or_is_using_private_name_0;
-                        }
-                        break;
-
-                    case SyntaxKind.FunctionDeclaration:
-                        diagnosticMessage = symbolAccesibilityResult.errorModuleName ?
-                        symbolAccesibilityResult.accessibility === SymbolAccessibility.CannotBeNamed ?
-                        Diagnostics.Return_type_of_exported_function_has_or_is_using_name_0_from_external_module_1_but_cannot_be_named :
-                        Diagnostics.Return_type_of_exported_function_has_or_is_using_name_0_from_private_module_1 :
-                        Diagnostics.Return_type_of_exported_function_has_or_is_using_private_name_0;
-                        break;
-
-                    default:
-                        Debug.fail("This is unknown kind for signature: " + node.kind);
-                }
-
-                return {
-                    diagnosticMessage,
-                    errorNode: <Node>node.name || node,
-                };
-            }
-        }
-
-        function emitParameterDeclaration(node: ParameterDeclaration) {
-            increaseIndent();
-            emitJsDocComments(node);
-            if (node.dotDotDotToken) {
-                write("...");
-            }
-            if (isBindingPattern(node.name)) {
-                write("_" + indexOf((<FunctionLikeDeclaration>node.parent).parameters, node));
-            }
-            else {
-                writeTextOfNode(currentSourceFile, node.name);
-            }
-            if (node.initializer || hasQuestionToken(node)) {
-                write("?");
-            }
-            decreaseIndent();
-
-            if (node.parent.kind === SyntaxKind.FunctionType ||
-                node.parent.kind === SyntaxKind.ConstructorType ||
-                node.parent.parent.kind === SyntaxKind.TypeLiteral) {
-                emitTypeOfVariableDeclarationFromTypeLiteral(node);
-            }
-            else if (!(node.parent.flags & NodeFlags.Private)) {
-                writeTypeOfDeclaration(node, node.type, getParameterDeclarationTypeVisibilityError);
-            }
-
-            function getParameterDeclarationTypeVisibilityError(symbolAccesibilityResult: SymbolAccessiblityResult): SymbolAccessibilityDiagnostic {
-                var diagnosticMessage: DiagnosticMessage;
-                switch (node.parent.kind) {
-                    case SyntaxKind.Constructor:
-                        diagnosticMessage = symbolAccesibilityResult.errorModuleName ?
-                        symbolAccesibilityResult.accessibility === SymbolAccessibility.CannotBeNamed ?
-                        Diagnostics.Parameter_0_of_constructor_from_exported_class_has_or_is_using_name_1_from_external_module_2_but_cannot_be_named :
-                        Diagnostics.Parameter_0_of_constructor_from_exported_class_has_or_is_using_name_1_from_private_module_2 :
-                        Diagnostics.Parameter_0_of_constructor_from_exported_class_has_or_is_using_private_name_1;
-                        break;
-
-                    case SyntaxKind.ConstructSignature:
-                        // Interfaces cannot have parameter types that cannot be named
-                        diagnosticMessage = symbolAccesibilityResult.errorModuleName ?
-                        Diagnostics.Parameter_0_of_constructor_signature_from_exported_interface_has_or_is_using_name_1_from_private_module_2 :
-                        Diagnostics.Parameter_0_of_constructor_signature_from_exported_interface_has_or_is_using_private_name_1;
-                        break;
-
-                    case SyntaxKind.CallSignature:
-                        // Interfaces cannot have parameter types that cannot be named
-                        diagnosticMessage = symbolAccesibilityResult.errorModuleName ?
-                        Diagnostics.Parameter_0_of_call_signature_from_exported_interface_has_or_is_using_name_1_from_private_module_2 :
-                        Diagnostics.Parameter_0_of_call_signature_from_exported_interface_has_or_is_using_private_name_1;
-                        break;
-
-                    case SyntaxKind.MethodDeclaration:
-                    case SyntaxKind.MethodSignature:
-                        if (node.parent.flags & NodeFlags.Static) {
-                            diagnosticMessage = symbolAccesibilityResult.errorModuleName ?
-                            symbolAccesibilityResult.accessibility === SymbolAccessibility.CannotBeNamed ?
-                            Diagnostics.Parameter_0_of_public_static_method_from_exported_class_has_or_is_using_name_1_from_external_module_2_but_cannot_be_named :
-                            Diagnostics.Parameter_0_of_public_static_method_from_exported_class_has_or_is_using_name_1_from_private_module_2 :
-                            Diagnostics.Parameter_0_of_public_static_method_from_exported_class_has_or_is_using_private_name_1;
-                        }
-                        else if (node.parent.parent.kind === SyntaxKind.ClassDeclaration) {
-                            diagnosticMessage = symbolAccesibilityResult.errorModuleName ?
-                            symbolAccesibilityResult.accessibility === SymbolAccessibility.CannotBeNamed ?
-                            Diagnostics.Parameter_0_of_public_method_from_exported_class_has_or_is_using_name_1_from_external_module_2_but_cannot_be_named :
-                            Diagnostics.Parameter_0_of_public_method_from_exported_class_has_or_is_using_name_1_from_private_module_2 :
-                            Diagnostics.Parameter_0_of_public_method_from_exported_class_has_or_is_using_private_name_1;
-                        }
-                        else {
-                            // Interfaces cannot have parameter types that cannot be named
-                            diagnosticMessage = symbolAccesibilityResult.errorModuleName ?
-                            Diagnostics.Parameter_0_of_method_from_exported_interface_has_or_is_using_name_1_from_private_module_2 :
-                            Diagnostics.Parameter_0_of_method_from_exported_interface_has_or_is_using_private_name_1;
-                        }
-                        break;
-
-                    case SyntaxKind.FunctionDeclaration:
-                        diagnosticMessage = symbolAccesibilityResult.errorModuleName ?
-                        symbolAccesibilityResult.accessibility === SymbolAccessibility.CannotBeNamed ?
-                        Diagnostics.Parameter_0_of_exported_function_has_or_is_using_name_1_from_external_module_2_but_cannot_be_named :
-                        Diagnostics.Parameter_0_of_exported_function_has_or_is_using_name_1_from_private_module_2 :
-                        Diagnostics.Parameter_0_of_exported_function_has_or_is_using_private_name_1;
-                        break;
-
-                    default:
-                        Debug.fail("This is unknown parent for parameter: " + node.parent.kind);
-                }
-
-                return {
-                    diagnosticMessage,
-                    errorNode: node,
-                    typeName: node.name
-                };
-            }
-        }
-
-        function emitNode(node: Node) {
-            switch (node.kind) {
-                case SyntaxKind.Constructor:
-                case SyntaxKind.FunctionDeclaration:
-                case SyntaxKind.MethodDeclaration:
-                case SyntaxKind.MethodSignature:
-                    return emitFunctionDeclaration(<FunctionLikeDeclaration>node);
-                case SyntaxKind.ConstructSignature:
-                case SyntaxKind.CallSignature:
-                case SyntaxKind.IndexSignature:
-                    return emitSignatureDeclarationWithJsDocComments(<SignatureDeclaration>node);
-                case SyntaxKind.GetAccessor:
-                case SyntaxKind.SetAccessor:
-                    return emitAccessorDeclaration(<AccessorDeclaration>node);
-                case SyntaxKind.VariableStatement:
-                    return emitVariableStatement(<VariableStatement>node);
-                case SyntaxKind.PropertyDeclaration:
-                case SyntaxKind.PropertySignature:
-                    return emitPropertyDeclaration(<PropertyDeclaration>node);
-                case SyntaxKind.InterfaceDeclaration:
-                    return emitInterfaceDeclaration(<InterfaceDeclaration>node);
-                case SyntaxKind.ClassDeclaration:
-                    return emitClassDeclaration(<ClassDeclaration>node);
-                case SyntaxKind.TypeAliasDeclaration:
-                    return emitTypeAliasDeclaration(<TypeAliasDeclaration>node);
-                case SyntaxKind.EnumMember:
-                    return emitEnumMemberDeclaration(<EnumMember>node);
-                case SyntaxKind.EnumDeclaration:
-                    return emitEnumDeclaration(<EnumDeclaration>node);
-                case SyntaxKind.ModuleDeclaration:
-                    return emitModuleDeclaration(<ModuleDeclaration>node);
-                case SyntaxKind.ImportDeclaration:
-                    return emitImportDeclaration(<ImportDeclaration>node);
-                case SyntaxKind.ExportAssignment:
-                    return emitExportAssignment(<ExportAssignment>node);
-                case SyntaxKind.SourceFile:
-                    return emitSourceFile(<SourceFile>node);
-            }
-        }
-
-        // Contains the reference paths that needs to go in the declaration file. 
-        // Collecting this separately because reference paths need to be first thing in the declaration file 
-        // and we could be collecting these paths from multiple files into single one with --out option
-        var referencePathsOutput = "";
-        function writeReferencePath(referencedFile: SourceFile) {
-            var declFileName = referencedFile.flags & NodeFlags.DeclarationFile
-                ? referencedFile.filename // Declaration file, use declaration file name
-                : shouldEmitToOwnFile(referencedFile, compilerOptions)
-                    ? getOwnEmitOutputFilePath(referencedFile, host, ".d.ts") // Own output file so get the .d.ts file
-                    : removeFileExtension(compilerOptions.out) + ".d.ts";// Global out file
-
-            declFileName = getRelativePathToDirectoryOrUrl(
-                getDirectoryPath(normalizeSlashes(jsFilePath)),
-                declFileName,
-                host.getCurrentDirectory(),
-                host.getCanonicalFileName,
-            /*isAbsolutePathAnUrl*/ false);
-
-            referencePathsOutput += "/// <reference path=\"" + declFileName + "\" />" + newLine;
-        }
-
-        if (root) {
-            // Emitting just a single file, so emit references in this file only
-            if (!compilerOptions.noResolve) {
-                var addedGlobalFileReference = false;
-                forEach(root.referencedFiles, fileReference => {
-                    var referencedFile = tryResolveScriptReference(host, root, fileReference);
-
-                    // All the references that are not going to be part of same file
-                    if (referencedFile && ((referencedFile.flags & NodeFlags.DeclarationFile) || // This is a declare file reference
-                        shouldEmitToOwnFile(referencedFile, compilerOptions) || // This is referenced file is emitting its own js file
-                        !addedGlobalFileReference)) { // Or the global out file corresponding to this reference was not added
-
-                        writeReferencePath(referencedFile);
-                        if (!isExternalModuleOrDeclarationFile(referencedFile)) {
-                            addedGlobalFileReference = true;
-                        }
-                    }
-                });
-            }
-
-            emitNode(root);
-        }
-        else {
-            // Emit references corresponding to this file
-            var emittedReferencedFiles: SourceFile[] = [];
-            forEach(host.getSourceFiles(), sourceFile => {
-                if (!isExternalModuleOrDeclarationFile(sourceFile)) {
-                    // Check what references need to be added
-                    if (!compilerOptions.noResolve) {
-                        forEach(sourceFile.referencedFiles, fileReference => {
-                            var referencedFile = tryResolveScriptReference(host, sourceFile, fileReference);
-
-                            // If the reference file is a declaration file or an external module, emit that reference
-                            if (referencedFile && (isExternalModuleOrDeclarationFile(referencedFile) &&
-                                !contains(emittedReferencedFiles, referencedFile))) { // If the file reference was not already emitted
-
-                                writeReferencePath(referencedFile);
-                                emittedReferencedFiles.push(referencedFile);
-                            }
-                        });
-                    }
-
-                    emitNode(sourceFile);
-                }
-            });
-        }
-
-        return {
-            reportedDeclarationError,
-            aliasDeclarationEmitInfo,
-            synchronousDeclarationOutput: writer.getText(),
-            referencePathsOutput,
-        }
-    }
-    
-    export function getDeclarationDiagnostics(host: EmitHost, resolver: EmitResolver, targetSourceFile: SourceFile): Diagnostic[] {
-        var diagnostics: Diagnostic[] = [];
-        var jsFilePath = getOwnEmitOutputFilePath(targetSourceFile, host, ".js");
-        emitDeclarations(host, resolver, diagnostics, jsFilePath, targetSourceFile);
-        return diagnostics;
-    }
-
-    // targetSourceFile is when users only want one file in entire project to be emitted. This is used in compilerOnSave feature
-    export function emitFiles(resolver: EmitResolver, host: EmitHost, targetSourceFile?: SourceFile): EmitResult {
-        // var program = resolver.getProgram();
-        var compilerOptions = host.getCompilerOptions();
-        var languageVersion = compilerOptions.target || ScriptTarget.ES3;
-        var sourceMapDataList: SourceMapData[] = compilerOptions.sourceMap ? [] : undefined;
-        var diagnostics: Diagnostic[] = [];
-        var newLine = host.getNewLine();
-
-        function emitJavaScript(jsFilePath: string, root?: SourceFile) {
-            var writer = createTextWriter(newLine);
-            var write = writer.write;
-            var writeTextOfNode = writer.writeTextOfNode;
-            var writeLine = writer.writeLine;
-            var increaseIndent = writer.increaseIndent;
-            var decreaseIndent = writer.decreaseIndent;
-
-            var currentSourceFile: SourceFile;
-
-            var extendsEmitted = false;
-            var tempCount = 0;
-            var tempVariables: Identifier[];
-            var tempParameters: Identifier[];
-
-            /** write emitted output to disk*/
-            var writeEmittedFiles = writeJavaScriptFile;
-
-            /** Emit leading comments of the node */
-            var emitLeadingComments = compilerOptions.removeComments ? (node: Node) => { } : emitLeadingDeclarationComments;
-
-            /** Emit Trailing comments of the node */
-            var emitTrailingComments = compilerOptions.removeComments ? (node: Node) => { } : emitTrailingDeclarationComments;
-
-            var emitLeadingCommentsOfPosition = compilerOptions.removeComments ? (pos: number) => { } : emitLeadingCommentsOfLocalPosition;
-
-            var detachedCommentsInfo: { nodePos: number; detachedCommentEndPos: number }[];
-            /** Emit detached comments of the node */
-            var emitDetachedComments = compilerOptions.removeComments ? (pos: number) => { } : emitDetachedCommentsAtPosition;
-
-            /** Emits /// or pinned which is comment starting with /*! comments */
-            var emitPinnedOrTripleSlashComments = compilerOptions.removeComments ? (node: Node) => { } : emitPinnedOrTripleSlashCommentsOfNode;
-
-            var writeComment = writeCommentSpan;
-
-            /** Emit a node */
-            var emit = emitNode;
-
-            /** Called just before starting emit of a node */
-            var emitStart = function (node: Node) { };
-
-            /** Called once the emit of the node is done */
-            var emitEnd = function (node: Node) { };
-
-            /** Emit the text for the given token that comes after startPos
-              * This by default writes the text provided with the given tokenKind 
-              * but if optional emitFn callback is provided the text is emitted using the callback instead of default text
-              * @param tokenKind the kind of the token to search and emit
-              * @param startPos the position in the source to start searching for the token
-              * @param emitFn if given will be invoked to emit the text instead of actual token emit */
-            var emitToken = emitTokenText;
-
-            /** Called to before starting the lexical scopes as in function/class in the emitted code because of node
-              * @param scopeDeclaration node that starts the lexical scope
-              * @param scopeName Optional name of this scope instead of deducing one from the declaration node */
-            var scopeEmitStart = function (scopeDeclaration: Node, scopeName?: string) { }
-
-            /** Called after coming out of the scope */
-            var scopeEmitEnd = function () { }
-
-            /** Sourcemap data that will get encoded */
-            var sourceMapData: SourceMapData;
-
-            function initializeEmitterWithSourceMaps() {
-                var sourceMapDir: string; // The directory in which sourcemap will be
-
-                // Current source map file and its index in the sources list
-                var sourceMapSourceIndex = -1;
-
-                // Names and its index map
-                var sourceMapNameIndexMap: Map<number> = {};
-                var sourceMapNameIndices: number[] = [];
-                function getSourceMapNameIndex() {
-                    return sourceMapNameIndices.length ? sourceMapNameIndices[sourceMapNameIndices.length - 1] : -1;
-                }
-
-                // Last recorded and encoded spans
-                var lastRecordedSourceMapSpan: SourceMapSpan;
-                var lastEncodedSourceMapSpan: SourceMapSpan = {
-                    emittedLine: 1,
-                    emittedColumn: 1,
-                    sourceLine: 1,
-                    sourceColumn: 1,
-                    sourceIndex: 0
-                };
-                var lastEncodedNameIndex = 0;
-
-                // Encoding for sourcemap span
-                function encodeLastRecordedSourceMapSpan() {
-                    if (!lastRecordedSourceMapSpan || lastRecordedSourceMapSpan === lastEncodedSourceMapSpan) {
-                        return;
-                    }
-
-                    var prevEncodedEmittedColumn = lastEncodedSourceMapSpan.emittedColumn;
-                    // Line/Comma delimiters
-                    if (lastEncodedSourceMapSpan.emittedLine == lastRecordedSourceMapSpan.emittedLine) {
-                        // Emit comma to separate the entry
-                        if (sourceMapData.sourceMapMappings) {
-                            sourceMapData.sourceMapMappings += ",";
-                        }
-                    }
-                    else {
-                        // Emit line delimiters
-                        for (var encodedLine = lastEncodedSourceMapSpan.emittedLine; encodedLine < lastRecordedSourceMapSpan.emittedLine; encodedLine++) {
-                            sourceMapData.sourceMapMappings += ";";
-                        }
-                        prevEncodedEmittedColumn = 1;
-                    }
-
-                    // 1. Relative Column 0 based
-                    sourceMapData.sourceMapMappings += base64VLQFormatEncode(lastRecordedSourceMapSpan.emittedColumn - prevEncodedEmittedColumn);
-
-                    // 2. Relative sourceIndex 
-                    sourceMapData.sourceMapMappings += base64VLQFormatEncode(lastRecordedSourceMapSpan.sourceIndex - lastEncodedSourceMapSpan.sourceIndex);
-
-                    // 3. Relative sourceLine 0 based
-                    sourceMapData.sourceMapMappings += base64VLQFormatEncode(lastRecordedSourceMapSpan.sourceLine - lastEncodedSourceMapSpan.sourceLine);
-
-                    // 4. Relative sourceColumn 0 based 
-                    sourceMapData.sourceMapMappings += base64VLQFormatEncode(lastRecordedSourceMapSpan.sourceColumn - lastEncodedSourceMapSpan.sourceColumn);
-
-                    // 5. Relative namePosition 0 based
-                    if (lastRecordedSourceMapSpan.nameIndex >= 0) {
-                        sourceMapData.sourceMapMappings += base64VLQFormatEncode(lastRecordedSourceMapSpan.nameIndex - lastEncodedNameIndex);
-                        lastEncodedNameIndex = lastRecordedSourceMapSpan.nameIndex;
-                    }
-
-                    lastEncodedSourceMapSpan = lastRecordedSourceMapSpan;
-                    sourceMapData.sourceMapDecodedMappings.push(lastEncodedSourceMapSpan);
-
-                    function base64VLQFormatEncode(inValue: number) {
-                        function base64FormatEncode(inValue: number) {
-                            if (inValue < 64) {
-                                return 'ABCDEFGHIJKLMNOPQRSTUVWXYZabcdefghijklmnopqrstuvwxyz0123456789+/'.charAt(inValue);
-                            }
-                            throw TypeError(inValue + ": not a 64 based value");
-                        }
-
-                        // Add a new least significant bit that has the sign of the value.
-                        // if negative number the least significant bit that gets added to the number has value 1
-                        // else least significant bit value that gets added is 0
-                        // eg. -1 changes to binary : 01 [1] => 3
-                        //     +1 changes to binary : 01 [0] => 2
-                        if (inValue < 0) {
-                            inValue = ((-inValue) << 1) + 1;
-                        }
-                        else {
-                            inValue = inValue << 1;
-                        }
-
-                        // Encode 5 bits at a time starting from least significant bits
-                        var encodedStr = "";
-                        do {
-                            var currentDigit = inValue & 31; // 11111
-                            inValue = inValue >> 5;
-                            if (inValue > 0) {
-                                // There are still more digits to decode, set the msb (6th bit)
-                                currentDigit = currentDigit | 32;
-                            }
-                            encodedStr = encodedStr + base64FormatEncode(currentDigit);
-                        } while (inValue > 0);
-
-                        return encodedStr;
-                    }
-                }
-
-                function recordSourceMapSpan(pos: number) {
-                    var sourceLinePos = currentSourceFile.getLineAndCharacterFromPosition(pos);
-                    var emittedLine = writer.getLine();
-                    var emittedColumn = writer.getColumn();
-
-                    // If this location wasn't recorded or the location in source is going backwards, record the span
-                    if (!lastRecordedSourceMapSpan ||
-                        lastRecordedSourceMapSpan.emittedLine != emittedLine ||
-                        lastRecordedSourceMapSpan.emittedColumn != emittedColumn ||
-                        (lastRecordedSourceMapSpan.sourceIndex === sourceMapSourceIndex &&
-                        (lastRecordedSourceMapSpan.sourceLine > sourceLinePos.line ||
-                        (lastRecordedSourceMapSpan.sourceLine === sourceLinePos.line && lastRecordedSourceMapSpan.sourceColumn > sourceLinePos.character)))) {
-                        // Encode the last recordedSpan before assigning new
-                        encodeLastRecordedSourceMapSpan();
-
-                        // New span
-                        lastRecordedSourceMapSpan = {
-                            emittedLine: emittedLine,
-                            emittedColumn: emittedColumn,
-                            sourceLine: sourceLinePos.line,
-                            sourceColumn: sourceLinePos.character,
-                            nameIndex: getSourceMapNameIndex(),
-                            sourceIndex: sourceMapSourceIndex
-                        };
-                    }
-                    else {
-                        // Take the new pos instead since there is no change in emittedLine and column since last location
-                        lastRecordedSourceMapSpan.sourceLine = sourceLinePos.line;
-                        lastRecordedSourceMapSpan.sourceColumn = sourceLinePos.character;
-                        lastRecordedSourceMapSpan.sourceIndex = sourceMapSourceIndex;
-                    }
-                }
-
-                function recordEmitNodeStartSpan(node: Node) {
-                    // Get the token pos after skipping to the token (ignoring the leading trivia)
-                    recordSourceMapSpan(skipTrivia(currentSourceFile.text, node.start));
-                }
-
-                function recordEmitNodeEndSpan(node: Node) {
-                    recordSourceMapSpan(spanEnd(node));
-                }
-
-                function writeTextWithSpanRecord(tokenKind: SyntaxKind, startPos: number, emitFn?: () => void) {
-                    var tokenStartPos = ts.skipTrivia(currentSourceFile.text, startPos);
-                    recordSourceMapSpan(tokenStartPos);
-                    var tokenEndPos = emitTokenText(tokenKind, tokenStartPos, emitFn);
-                    recordSourceMapSpan(tokenEndPos);
-                    return tokenEndPos;
-                }
-
-                function recordNewSourceFileStart(node: SourceFile) {
-                    // Add the file to tsFilePaths
-                    // If sourceroot option: Use the relative path corresponding to the common directory path 
-                    // otherwise source locations relative to map file location
-                    var sourcesDirectoryPath = compilerOptions.sourceRoot ? host.getCommonSourceDirectory() : sourceMapDir;
-
-                    sourceMapData.sourceMapSources.push(getRelativePathToDirectoryOrUrl(sourcesDirectoryPath,
-                        node.filename,
-                        host.getCurrentDirectory(),
-                        host.getCanonicalFileName,
-                        /*isAbsolutePathAnUrl*/ true));
-                    sourceMapSourceIndex = sourceMapData.sourceMapSources.length - 1;
-
-                    // The one that can be used from program to get the actual source file
-                    sourceMapData.inputSourceFileNames.push(node.filename);
-                }
-
-                function recordScopeNameOfNode(node: Node, scopeName?: string) {
-                    function recordScopeNameIndex(scopeNameIndex: number) {
-                        sourceMapNameIndices.push(scopeNameIndex);
-                    }
-
-                    function recordScopeNameStart(scopeName: string) {
-                        var scopeNameIndex = -1;
-                        if (scopeName) {
-                            var parentIndex = getSourceMapNameIndex();
-                            if (parentIndex !== -1) {
-                                // Child scopes are always shown with a dot (even if they have no name),
-                                // unless it is a computed property. Then it is shown with brackets,
-                                // but the brackets are included in the name.
-                                var name = (<Declaration>node).name;
-                                if (!name || name.kind !== SyntaxKind.ComputedPropertyName) {
-                                    scopeName = "." + scopeName;
-                                }
-                                scopeName = sourceMapData.sourceMapNames[parentIndex] + scopeName;
-                            }
-
-                            scopeNameIndex = getProperty(sourceMapNameIndexMap, scopeName);
-                            if (scopeNameIndex === undefined) {
-                                scopeNameIndex = sourceMapData.sourceMapNames.length;
-                                sourceMapData.sourceMapNames.push(scopeName);
-                                sourceMapNameIndexMap[scopeName] = scopeNameIndex;
-                            }
-                        }
-                        recordScopeNameIndex(scopeNameIndex);
-                    }
-
-                    if (scopeName) {
-                        // The scope was already given a name  use it
-                        recordScopeNameStart(scopeName);
-                    }
-                    else if (node.kind === SyntaxKind.FunctionDeclaration ||
-                        node.kind === SyntaxKind.FunctionExpression ||
-                        node.kind === SyntaxKind.MethodDeclaration ||
-                        node.kind === SyntaxKind.MethodSignature ||
-                        node.kind === SyntaxKind.GetAccessor ||
-                        node.kind === SyntaxKind.SetAccessor ||
-                        node.kind === SyntaxKind.ModuleDeclaration ||
-                        node.kind === SyntaxKind.ClassDeclaration ||
-                        node.kind === SyntaxKind.EnumDeclaration) {
-                        // Declaration and has associated name use it
-                        if ((<Declaration>node).name) {
-                            var name = (<Declaration>node).name;
-                            // For computed property names, the text will include the brackets
-                            scopeName = name.kind === SyntaxKind.ComputedPropertyName
-                                ? getTextOfNode(name)
-                                : (<Identifier>(<Declaration>node).name).text;
-                        }
-                        recordScopeNameStart(scopeName);
-                    }
-                    else {
-                        // Block just use the name from upper level scope
-                        recordScopeNameIndex(getSourceMapNameIndex());
-                    }
-                }
-
-                function recordScopeNameEnd() {
-                    sourceMapNameIndices.pop();
-                };
-
-                function writeCommentRangeWithMap(curentSourceFile: SourceFile, writer: EmitTextWriter, comment: CommentSpan, newLine: string) {
-                    recordSourceMapSpan(comment.start);
-                    writeCommentSpan(currentSourceFile, writer, comment, newLine);
-                    recordSourceMapSpan(spanEnd(comment));
-                }
-
-                function serializeSourceMapContents(version: number, file: string, sourceRoot: string, sources: string[], names: string[], mappings: string) {
-                    if (typeof JSON !== "undefined") {
-                        return JSON.stringify({
-                            version: version,
-                            file: file,
-                            sourceRoot: sourceRoot,
-                            sources: sources,
-                            names: names,
-                            mappings: mappings
-                        });
-                    }
-
-                    return "{\"version\":" + version + ",\"file\":\"" + escapeString(file) + "\",\"sourceRoot\":\"" + escapeString(sourceRoot) + "\",\"sources\":[" + serializeStringArray(sources) + "],\"names\":[" + serializeStringArray(names) + "],\"mappings\":\"" + escapeString(mappings) + "\"}";
-
-                    function serializeStringArray(list: string[]): string {
-                        var output = "";
-                        for (var i = 0, n = list.length; i < n; i++) {
-                            if (i) {
-                                output += ",";
-                            }
-                            output += "\"" + escapeString(list[i]) + "\"";
-                        }
-                        return output;
-                    }
-                }
-
-                function writeJavaScriptAndSourceMapFile(emitOutput: string, writeByteOrderMark: boolean) {
-                    // Write source map file
-                    encodeLastRecordedSourceMapSpan();
-                    writeFile(host, diagnostics, sourceMapData.sourceMapFilePath, serializeSourceMapContents(
-                        3,
-                        sourceMapData.sourceMapFile,
-                        sourceMapData.sourceMapSourceRoot,
-                        sourceMapData.sourceMapSources,
-                        sourceMapData.sourceMapNames,
-                        sourceMapData.sourceMapMappings), /*writeByteOrderMark*/ false);
-                    sourceMapDataList.push(sourceMapData);
-
-                    // Write sourcemap url to the js file and write the js file
-                    writeJavaScriptFile(emitOutput + "//# sourceMappingURL=" + sourceMapData.jsSourceMappingURL, writeByteOrderMark);
-                }
-
-                // Initialize source map data
-                var sourceMapJsFile = getBaseFilename(normalizeSlashes(jsFilePath));
-                sourceMapData = {
-                    sourceMapFilePath: jsFilePath + ".map",
-                    jsSourceMappingURL: sourceMapJsFile + ".map",
-                    sourceMapFile: sourceMapJsFile,
-                    sourceMapSourceRoot: compilerOptions.sourceRoot || "",
-                    sourceMapSources: [],
-                    inputSourceFileNames: [],
-                    sourceMapNames: [],
-                    sourceMapMappings: "",
-                    sourceMapDecodedMappings: []
-                };
-
-                // Normalize source root and make sure it has trailing "/" so that it can be used to combine paths with the 
-                // relative paths of the sources list in the sourcemap
-                sourceMapData.sourceMapSourceRoot = ts.normalizeSlashes(sourceMapData.sourceMapSourceRoot);
-                if (sourceMapData.sourceMapSourceRoot.length && sourceMapData.sourceMapSourceRoot.charCodeAt(sourceMapData.sourceMapSourceRoot.length - 1) !== CharacterCodes.slash) {
-                    sourceMapData.sourceMapSourceRoot += directorySeparator;
-                }
-
-                if (compilerOptions.mapRoot) {
-                    sourceMapDir = normalizeSlashes(compilerOptions.mapRoot);
-                    if (root) { // emitting single module file
-                        // For modules or multiple emit files the mapRoot will have directory structure like the sources
-                        // So if src\a.ts and src\lib\b.ts are compiled together user would be moving the maps into mapRoot\a.js.map and mapRoot\lib\b.js.map
-                        sourceMapDir = getDirectoryPath(getSourceFilePathInNewDir(root, host, sourceMapDir));
-                    }
-
-                    if (!isRootedDiskPath(sourceMapDir) && !isUrl(sourceMapDir)) {
-                        // The relative paths are relative to the common directory
-                        sourceMapDir = combinePaths(host.getCommonSourceDirectory(), sourceMapDir);
-                        sourceMapData.jsSourceMappingURL = getRelativePathToDirectoryOrUrl(
-                            getDirectoryPath(normalizePath(jsFilePath)), // get the relative sourceMapDir path based on jsFilePath
-                            combinePaths(sourceMapDir, sourceMapData.jsSourceMappingURL), // this is where user expects to see sourceMap
-                            host.getCurrentDirectory(),
-                            host.getCanonicalFileName,
-                            /*isAbsolutePathAnUrl*/ true);
-                    }
-                    else {
-                        sourceMapData.jsSourceMappingURL = combinePaths(sourceMapDir, sourceMapData.jsSourceMappingURL);
-                    }
-                }
-                else {
-                    sourceMapDir = getDirectoryPath(normalizePath(jsFilePath));
-                }
-
-                function emitNodeWithMap(node: Node) {
-                    if (node) {
-                        if (node.kind != SyntaxKind.SourceFile) {
-                            recordEmitNodeStartSpan(node);
-                            emitNode(node);
-                            recordEmitNodeEndSpan(node);
-                        }
-                        else {
-                            recordNewSourceFileStart(<SourceFile>node);
-                            emitNode(node);
-                        }
-                    }
-                }
-
-                writeEmittedFiles = writeJavaScriptAndSourceMapFile;
-                emit = emitNodeWithMap;
-                emitStart = recordEmitNodeStartSpan;
-                emitEnd = recordEmitNodeEndSpan;
-                emitToken = writeTextWithSpanRecord;
-                scopeEmitStart = recordScopeNameOfNode;
-                scopeEmitEnd = recordScopeNameEnd;
-                writeComment = writeCommentRangeWithMap;
-            }
-
-            function writeJavaScriptFile(emitOutput: string, writeByteOrderMark: boolean) {
-                writeFile(host, diagnostics, jsFilePath, emitOutput, writeByteOrderMark);
-            }
-
-            // Create a temporary variable with a unique unused name. The forLoopVariable parameter signals that the
-            // name should be one that is appropriate for a for loop variable.
-            function createTempVariable(location: Node, forLoopVariable?: boolean): Identifier {
-                var name = forLoopVariable ? "_i" : undefined;
-                while (true) {
-                    if (name && resolver.isUnknownIdentifier(location, name)) {
-                        break;
-                    }
-                    // _a .. _h, _j ... _z, _0, _1, ...
-                    name = "_" + (tempCount < 25 ? String.fromCharCode(tempCount + (tempCount < 8 ? 0: 1) + CharacterCodes.a) : tempCount - 25);
-                    tempCount++;
-                }
-                var result = <Identifier>createNode(SyntaxKind.Identifier);
-                result.text = name;
-                return result;
-            }
-
-            function recordTempDeclaration(name: Identifier) {
-                if (!tempVariables) {
-                    tempVariables = [];
-                }
-                tempVariables.push(name);
-            }
-
-            function emitTempDeclarations(newLine: boolean) {
-                if (tempVariables) {
-                    if (newLine) {
-                        writeLine();
-                    }
-                    else {
-                        write(" ");
-                    }
-                    write("var ");
-                    emitCommaList(tempVariables);
-                    write(";");
-                }
-            }
-
-            function emitTokenText(tokenKind: SyntaxKind, startPos: number, emitFn?: () => void) {
-                var tokenString = tokenToString(tokenKind);
-                if (emitFn) {
-                    emitFn();
-                }
-                else {
-                    write(tokenString);
-                }
-                return startPos + tokenString.length;
-            }
-
-            function emitOptional(prefix: string, node: Node) {
-                if (node) {
-                    write(prefix);
-                    emit(node);
-                }
-            }
-
-            function emitParenthesized(node: Node, parenthesized: boolean) {
-                if (parenthesized) {
-                    write("(");
-                }
-                emit(node);
-                if (parenthesized) {
-                    write(")");
-                }
-            }
-
-            function emitTrailingCommaIfPresent(nodeList: NodeArray<Node>): void {
-                if (nodeList.hasTrailingComma) {
-                    write(",");
-                }
-            }
-
-            function emitList(nodes: Node[], start: number, count: number, multiLine: boolean, trailingComma: boolean) {
-                if (multiLine) {
-                    increaseIndent();
-                }
-                for (var i = 0; i < count; i++) {
-                    if (multiLine) {
-                        if (i) {
-                            write(",");
-                        }
-                        writeLine();
-                    }
-                    else {
-                        if (i) {
-                            write(", ");
-                        }
-                    }
-                    emit(nodes[start + i]);
-                }
-                if (trailingComma) {
-                    write(",");
-                }
-                if (multiLine) {
-                    decreaseIndent();
-                    writeLine();
-                }
-            }
-
-            function emitCommaList(nodes: Node[]) {
-                if (nodes) {
-                    emitList(nodes, 0, nodes.length, /*multiline*/ false, /*trailingComma*/ false);
-                }
-            }
-
-            function emitMultiLineList(nodes: Node[]) {
-                if (nodes) {
-                    emitList(nodes, 0, nodes.length, /*multiline*/ true, /*trailingComma*/ false);
-                }
-            }
-
-            function emitLines(nodes: Node[]) {
-                emitLinesStartingAt(nodes, /*startIndex*/ 0);
-            }
-
-            function emitLinesStartingAt(nodes: Node[], startIndex: number): void {
-                for (var i = startIndex; i < nodes.length; i++) {
-                    writeLine();
-                    emit(nodes[i]);
-                }
-            }
-
-            function isBinaryOrOctalIntegerLiteral(text: string): boolean {
-                if (text.length <= 0) {
-                    return false;
-                }
-
-                if (text.charCodeAt(1) === CharacterCodes.B || text.charCodeAt(1) === CharacterCodes.b ||
-                    text.charCodeAt(1) === CharacterCodes.O || text.charCodeAt(1) === CharacterCodes.o) {
-                    return true;
-                }
-                return false;
-            }
-
-            function emitLiteral(node: LiteralExpression) {
-                var text = languageVersion < ScriptTarget.ES6 && isTemplateLiteralKind(node.kind) ? getTemplateLiteralAsStringLiteral(node) :
-                    node.parent ? getSourceTextOfNodeFromSourceFile(currentSourceFile, node) :
-                    node.text;
-                if (compilerOptions.sourceMap && (node.kind === SyntaxKind.StringLiteral || isTemplateLiteralKind(node.kind))) {
-                    writer.writeLiteral(text);
-                }
-                // For version below ES6, emit binary integer literal and octal integer literal in canonical form
-                else if (languageVersion < ScriptTarget.ES6 && node.kind === SyntaxKind.NumericLiteral && isBinaryOrOctalIntegerLiteral(text)) {
-                    write(node.text);
-                }
-                else {
-                    write(text);
-                }
-            }
-
-            function getTemplateLiteralAsStringLiteral(node: LiteralExpression): string {
-                return '"' + escapeString(node.text) + '"';
-            }
-
-            function emitTemplateExpression(node: TemplateExpression): void {
-                // In ES6 mode and above, we can simply emit each portion of a template in order, but in
-                // ES3 & ES5 we must convert the template expression into a series of string concatenations.
-                if (languageVersion >= ScriptTarget.ES6) {
-                    forEachChild(node, emit);
-                    return;
-                }
-
-                Debug.assert(node.parent.kind !== SyntaxKind.TaggedTemplateExpression);
-
-                var emitOuterParens = isExpression(node.parent)
-                    && templateNeedsParens(node, <Expression>node.parent);
-
-                if (emitOuterParens) {
-                    write("(");
-                }
-
-                var headEmitted = false;
-                if (shouldEmitTemplateHead()) {
-                    emitLiteral(node.head);
-                    headEmitted = true;
-                }
-
-                for (var i = 0; i < node.templateSpans.length; i++) {
-                    var templateSpan = node.templateSpans[i];
-
-                    // Check if the expression has operands and binds its operands less closely than binary '+'.
-                    // If it does, we need to wrap the expression in parentheses. Otherwise, something like
-                    //    `abc${ 1 << 2 }`
-                    // becomes
-                    //    "abc" + 1 << 2 + ""
-                    // which is really
-                    //    ("abc" + 1) << (2 + "")
-                    // rather than
-                    //    "abc" + (1 << 2) + ""
-                    var needsParens = templateSpan.expression.kind !== SyntaxKind.ParenthesizedExpression
-                        && comparePrecedenceToBinaryPlus(templateSpan.expression) !== Comparison.GreaterThan;
-
-                    if (i > 0 || headEmitted) {
-                        // If this is the first span and the head was not emitted, then this templateSpan's
-                        // expression will be the first to be emitted. Don't emit the preceding ' + ' in that
-                        // case.
-                        write(" + ");
-                    }
-
-                    emitParenthesized(templateSpan.expression, needsParens);
-                    // Only emit if the literal is non-empty.
-                    // The binary '+' operator is left-associative, so the first string concatenation
-                    // with the head will force the result up to this point to be a string.
-                    // Emitting a '+ ""' has no semantic effect for middles and tails.
-                    if (templateSpan.literal.text.length !== 0) {
-                        write(" + ")
-                        emitLiteral(templateSpan.literal);
-                    }
-                }
-
-                if (emitOuterParens) {
-                    write(")");
-                }
-
-                function shouldEmitTemplateHead() {
-                    // If this expression has an empty head literal and the first template span has a non-empty
-                    // literal, then emitting the empty head literal is not necessary.
-                    //     `${ foo } and ${ bar }`
-                    // can be emitted as
-                    //     foo + " and " + bar
-                    // This is because it is only required that one of the first two operands in the emit
-                    // output must be a string literal, so that the other operand and all following operands
-                    // are forced into strings.
-                    //
-                    // If the first template span has an empty literal, then the head must still be emitted.
-                    //     `${ foo }${ bar }`
-                    // must still be emitted as
-                    //     "" + foo + bar
-
-                    // There is always atleast one templateSpan in this code path, since
-                    // NoSubstitutionTemplateLiterals are directly emitted via emitLiteral()
-                    Debug.assert(node.templateSpans.length !== 0);
-
-                    return node.head.text.length !== 0 || node.templateSpans[0].literal.text.length === 0;
-                }
-
-                function templateNeedsParens(template: TemplateExpression, parent: Expression) {
-                    switch (parent.kind) {
-                        case SyntaxKind.CallExpression:
-                        case SyntaxKind.NewExpression:
-                            return (<CallExpression>parent).expression === template;
-                        case SyntaxKind.ParenthesizedExpression:
-                            return false;
-                        case SyntaxKind.TaggedTemplateExpression:
-                            Debug.fail("Path should be unreachable; tagged templates not supported pre-ES6.");
-                        default:
-                            return comparePrecedenceToBinaryPlus(parent) !== Comparison.LessThan;
-                    }
-                }
-
-                /**
-                 * Returns whether the expression has lesser, greater,
-                 * or equal precedence to the binary '+' operator
-                 */
-                function comparePrecedenceToBinaryPlus(expression: Expression): Comparison {
-                    // All binary expressions have lower precedence than '+' apart from '*', '/', and '%'
-                    // which have greater precedence and '-' which has equal precedence.
-                    // All unary operators have a higher precedence apart from yield.
-                    // Arrow functions and conditionals have a lower precedence, 
-                    // although we convert the former into regular function expressions in ES5 mode,
-                    // and in ES6 mode this function won't get called anyway.
-                    // 
-                    // TODO (drosen): Note that we need to account for the upcoming 'yield' and
-                    //                spread ('...') unary operators that are anticipated for ES6.
-                    Debug.assert(languageVersion < ScriptTarget.ES6);
-                    switch (expression.kind) {
-                        case SyntaxKind.BinaryExpression:
-                            switch ((<BinaryExpression>expression).operator) {
-                                case SyntaxKind.AsteriskToken:
-                                case SyntaxKind.SlashToken:
-                                case SyntaxKind.PercentToken:
-                                    return Comparison.GreaterThan;
-                                case SyntaxKind.PlusToken:
-                                case SyntaxKind.MinusToken:
-                                    return Comparison.EqualTo;
-                                default:
-                                    return Comparison.LessThan;
-                            }
-                        case SyntaxKind.ConditionalExpression:
-                            return Comparison.LessThan;
-                        default:
-                            return Comparison.GreaterThan;
-                    }
-                }
-            }
-
-            function emitTemplateSpan(span: TemplateSpan) {
-                emit(span.expression);
-                emit(span.literal);
-            }
-
-            // This function specifically handles numeric/string literals for enum and accessor 'identifiers'.
-            // In a sense, it does not actually emit identifiers as much as it declares a name for a specific property.
-            function emitExpressionForPropertyName(node: DeclarationName) {
-                if (node.kind === SyntaxKind.StringLiteral) {
-                    emitLiteral(<LiteralExpression>node);
-                }
-                else if (node.kind === SyntaxKind.ComputedPropertyName) {
-                    emit((<ComputedPropertyName>node).expression);
-                }
-                else {
-                    write("\"");
-
-                    if (node.kind === SyntaxKind.NumericLiteral) {
-                        write((<LiteralExpression>node).text);
-                    }
-                    else {
-                        writeTextOfNode(currentSourceFile, node);
-                    }
-
-                    write("\"");
-                }
-            }
-
-            function isNotExpressionIdentifier(node: Identifier) {
-                var parent = node.parent;
-                switch (parent.kind) {
-                    case SyntaxKind.Parameter:
-                    case SyntaxKind.VariableDeclaration:
-                    case SyntaxKind.BindingElement:
-                    case SyntaxKind.PropertyDeclaration:
-                    case SyntaxKind.PropertySignature:
-                    case SyntaxKind.PropertyAssignment:
-                    case SyntaxKind.ShorthandPropertyAssignment:
-                    case SyntaxKind.EnumMember:
-                    case SyntaxKind.MethodDeclaration:
-                    case SyntaxKind.MethodSignature:
-                    case SyntaxKind.FunctionDeclaration:
-                    case SyntaxKind.GetAccessor:
-                    case SyntaxKind.SetAccessor:
-                    case SyntaxKind.FunctionExpression:
-                    case SyntaxKind.ClassDeclaration:
-                    case SyntaxKind.InterfaceDeclaration:
-                    case SyntaxKind.EnumDeclaration:
-                    case SyntaxKind.ModuleDeclaration:
-                    case SyntaxKind.ImportDeclaration:
-                        return (<Declaration>parent).name === node;
-                    case SyntaxKind.BreakStatement:
-                    case SyntaxKind.ContinueStatement:
-                    case SyntaxKind.ExportAssignment:
-                        return false;
-                    case SyntaxKind.LabeledStatement:
-                        return (<LabeledStatement>node.parent).label === node;
-                    case SyntaxKind.CatchClause:
-                        return (<CatchClause>node.parent).name === node;
-                }
-            }
-
-            function emitExpressionIdentifier(node: Identifier) {
-                var prefix = resolver.getExpressionNamePrefix(node);
-                if (prefix) {
-                    write(prefix);
-                    write(".");
-                }
-                writeTextOfNode(currentSourceFile, node);
-            }
-
-            function emitIdentifier(node: Identifier) {
-                if (!node.parent) {
-                    write(node.text);
-                }
-                else if (!isNotExpressionIdentifier(node)) {
-                    emitExpressionIdentifier(node);
-                }
-                else {
-                    writeTextOfNode(currentSourceFile, node);
-                }
-            }
-
-            function emitThis(node: Node) {
-                if (resolver.getNodeCheckFlags(node) & NodeCheckFlags.LexicalThis) {
-                    write("_this");
-                }
-                else {
-                    write("this");
-                }
-            }
-
-            function emitSuper(node: Node) {
-                var flags = resolver.getNodeCheckFlags(node);
-                if (flags & NodeCheckFlags.SuperInstance) {
-                    write("_super.prototype");
-                }
-                else if (flags & NodeCheckFlags.SuperStatic) {
-                    write("_super");
-                }
-                else {
-                    write("super");
-                }
-            }
-
-            function emitObjectBindingPattern(node: BindingPattern) {
-                write("{ ");
-                var elements = node.elements;
-                emitList(elements, 0, elements.length, /*multiLine*/ false, /*trailingComma*/ elements.hasTrailingComma);
-                write(" }");
-            }
-
-            function emitArrayBindingPattern(node: BindingPattern) {
-                write("[");
-                var elements = node.elements;
-                emitList(elements, 0, elements.length, /*multiLine*/ false, /*trailingComma*/ elements.hasTrailingComma);
-                write("]");
-            }
-
-            function emitBindingElement(node: BindingElement) {
-                if (node.propertyName) {
-                    emit(node.propertyName);
-                    write(": ");
-                }
-                if (node.dotDotDotToken) {
-                    write("...");
-                }
-                if (isBindingPattern(node.name)) {
-                    emit(node.name);
-                }
-                else {
-                    emitModuleMemberName(node);
-                }
-                emitOptional(" = ", node.initializer);
-            }
-
-            function emitSpreadElementExpression(node: SpreadElementExpression) {
-                write("...");
-                emit((<SpreadElementExpression>node).expression);
-            }
-
-            function needsParenthesisForPropertyAccess(node: Expression) {
-                switch (node.kind) {
-                    case SyntaxKind.Identifier:
-                    case SyntaxKind.ArrayLiteralExpression:
-                    case SyntaxKind.PropertyAccessExpression:
-                    case SyntaxKind.ElementAccessExpression:
-                    case SyntaxKind.CallExpression:
-                    case SyntaxKind.ParenthesizedExpression:
-                        // This list is not exhaustive and only includes those cases that are relevant
-                        // to the check in emitArrayLiteral. More cases can be added as needed.
-                        return false;
-                }
-                return true;
-            }
-
-            function emitArrayLiteral(node: ArrayLiteralExpression) {
-                var elements = node.elements;
-                var length = elements.length;
-                if (length === 0) {
-                    write("[]");
-                    return;
-                }
-                if (languageVersion >= ScriptTarget.ES6) {
-                    write("[");
-                    emitList(elements, 0, elements.length, /*multiLine*/(node.flags & NodeFlags.MultiLine) !== 0,
-                        /*trailingComma*/ elements.hasTrailingComma);
-                    write("]");
-                    return;
-                }
-                var pos = 0;
-                var group = 0;
-                while (pos < length) {
-                    // Emit using the pattern <group0>.concat(<group1>, <group2>, ...)
-                    if (group === 1) {
-                        write(".concat(");
-                    }
-                    else if (group > 1) {
-                        write(", ");
-                    }
-                    var e = elements[pos];
-                    if (e.kind === SyntaxKind.SpreadElementExpression) {
-                        e = (<SpreadElementExpression>e).expression;
-                        emitParenthesized(e, /*parenthesized*/ group === 0 && needsParenthesisForPropertyAccess(e));
-                        pos++;
-                    }
-                    else {
-                        var i = pos;
-                        while (i < length && elements[i].kind !== SyntaxKind.SpreadElementExpression) {
-                            i++;
-                        }
-                        write("[");
-                        emitList(elements, pos, i - pos, /*multiLine*/ (node.flags & NodeFlags.MultiLine) !== 0,
-                            /*trailingComma*/ elements.hasTrailingComma);
-                        write("]");
-                        pos = i;
-                    }
-                    group++;
-                }
-                if (group > 1) {
-                    write(")");
-                }
-            }
-
-            function emitObjectLiteral(node: ObjectLiteralExpression) {
-                write("{");
-                var properties = node.properties;
-                if (properties.length) {
-                    var multiLine = (node.flags & NodeFlags.MultiLine) !== 0;
-                    if (!multiLine) {
-                        write(" ");
-                    }
-                    emitList(properties, 0, properties.length, /*multiLine*/ multiLine,
-                        /*trailingComma*/ properties.hasTrailingComma && languageVersion >= ScriptTarget.ES5);
-                    if (!multiLine) {
-                        write(" ");
-                    }
-                }
-                write("}");
-            }
-
-            function emitComputedPropertyName(node: ComputedPropertyName) {
-                write("[");
-                emit(node.expression);
-                write("]");
-            }
-
-            function emitMethod(node: MethodDeclaration) {
-                emit(node.name);
-                if (languageVersion < ScriptTarget.ES6) {
-                    write(": function ");
-                }
-                emitSignatureAndBody(node);
-            }
-
-            function emitPropertyAssignment(node: PropertyDeclaration) {
-                emit(node.name);
-                write(": ");
-                emit(node.initializer);
-            }
-
-            function emitShorthandPropertyAssignment(node: ShorthandPropertyAssignment) {
-                emit(node.name);
-                // If short-hand property has a prefix, then regardless of the target version, we will emit it as normal property assignment. For example:
-                //  module m {
-                //      export var y;
-                //  }
-                //  module m {
-                //      export var obj = { y };
-                //  }
-                //  The short-hand property in obj need to emit as such ... = { y : m.y } regardless of the TargetScript version
-                if (languageVersion < ScriptTarget.ES6 || resolver.getExpressionNamePrefix(node.name)) {
-                    // Emit identifier as an identifier
-                    write(": ");
-                    // Even though this is stored as identifier treat it as an expression
-                    // Short-hand, { x }, is equivalent of normal form { x: x }
-                    emitExpressionIdentifier(node.name);
-                }
-            }
-
-            function tryEmitConstantValue(node: PropertyAccessExpression | ElementAccessExpression): boolean {
-                var constantValue = resolver.getConstantValue(node);
-                if (constantValue !== undefined) {
-                    var propertyName = node.kind === SyntaxKind.PropertyAccessExpression ? declarationNameToString((<PropertyAccessExpression>node).name) : getTextOfNode((<ElementAccessExpression>node).argumentExpression);
-                    write(constantValue.toString() + " /* " + propertyName + " */");
-                    return true;
-                }
-                return false;
-            }
-
-            function emitPropertyAccess(node: PropertyAccessExpression) {
-                if (tryEmitConstantValue(node)) {
-                    return;
-                }
-                emit(node.expression);
-                write(".");
-                emit(node.name);
-            }
-
-            function emitQualifiedName(node: QualifiedName) {
-                emit(node.left);
-                write(".");
-                emit(node.right);
-            }
-
-            function emitIndexedAccess(node: ElementAccessExpression) {
-                if (tryEmitConstantValue(node)) {
-                    return;
-                }
-                emit(node.expression);
-                write("[");
-                emit(node.argumentExpression);
-                write("]");
-            }
-
-            function emitCallExpression(node: CallExpression) {
-                var superCall = false;
-                if (node.expression.kind === SyntaxKind.SuperKeyword) {
-                    write("_super");
-                    superCall = true;
-                }
-                else {
-                    emit(node.expression);
-                    superCall = node.expression.kind === SyntaxKind.PropertyAccessExpression && (<PropertyAccessExpression>node.expression).expression.kind === SyntaxKind.SuperKeyword;
-                }
-                if (superCall) {
-                    write(".call(");
-                    emitThis(node.expression);
-                    if (node.arguments.length) {
-                        write(", ");
-                        emitCommaList(node.arguments);
-                    }
-                    write(")");
-                }
-                else {
-                    write("(");
-                    emitCommaList(node.arguments);
-                    write(")");
-                }
-            }
-
-            function emitNewExpression(node: NewExpression) {
-                write("new ");
-                emit(node.expression);
-                if (node.arguments) {
-                    write("(");
-                    emitCommaList(node.arguments);
-                    write(")");
-                }
-            }
-
-            function emitTaggedTemplateExpression(node: TaggedTemplateExpression): void {
-                Debug.assert(languageVersion >= ScriptTarget.ES6, "Trying to emit a tagged template in pre-ES6 mode.");
-                emit(node.tag);
-                write(" ");
-                emit(node.template);
-            }
-
-            function emitParenExpression(node: ParenthesizedExpression) {
-                if (node.expression.kind === SyntaxKind.TypeAssertionExpression) {
-                    var operand = (<TypeAssertion>node.expression).expression;
-
-                    // Make sure we consider all nested cast expressions, e.g.:
-                    // (<any><number><any>-A).x; 
-                    while (operand.kind == SyntaxKind.TypeAssertionExpression) {
-                        operand = (<TypeAssertion>operand).expression;
-                    }
-
-                    // We have an expression of the form: (<Type>SubExpr)
-                    // Emitting this as (SubExpr) is really not desirable. We would like to emit the subexpr as is.
-                    // Omitting the parentheses, however, could cause change in the semantics of the generated
-                    // code if the casted expression has a lower precedence than the rest of the expression, e.g.: 
-                    //      (<any>new A).foo should be emitted as (new A).foo and not new A.foo
-                    //      (<any>typeof A).toString() should be emitted as (typeof A).toString() and not typeof A.toString()
-                    //      new (<any>A()) should be emitted as new (A()) and not new A()
-                    //      (<any>function foo() { })() should be emitted as an IIF (function foo(){})() and not declaration function foo(){} ()
-                    if (operand.kind !== SyntaxKind.PrefixUnaryExpression &&
-                        operand.kind !== SyntaxKind.VoidExpression &&
-                        operand.kind !== SyntaxKind.TypeOfExpression &&
-                        operand.kind !== SyntaxKind.DeleteExpression &&
-                        operand.kind !== SyntaxKind.PostfixUnaryExpression &&
-                        operand.kind !== SyntaxKind.NewExpression &&
-                        !(operand.kind === SyntaxKind.CallExpression && node.parent.kind === SyntaxKind.NewExpression) &&
-                        !(operand.kind === SyntaxKind.FunctionExpression && node.parent.kind === SyntaxKind.CallExpression)) {
-                        emit(operand);
-                        return;
-                    }
-                }
-                write("(");
-                emit(node.expression);
-                write(")");
-            }
-
-            function emitDeleteExpression(node: DeleteExpression) {
-                write(tokenToString(SyntaxKind.DeleteKeyword));
-                write(" ");
-                emit(node.expression);
-            }
-
-            function emitVoidExpression(node: VoidExpression) {
-                write(tokenToString(SyntaxKind.VoidKeyword));
-                write(" ");
-                emit(node.expression);
-            }
-
-            function emitTypeOfExpression(node: TypeOfExpression) {
-                write(tokenToString(SyntaxKind.TypeOfKeyword));
-                write(" ");
-                emit(node.expression);
-            }
-
-            function emitPrefixUnaryExpression(node: PrefixUnaryExpression) {
-                write(tokenToString(node.operator));
-                // In some cases, we need to emit a space between the operator and the operand. One obvious case
-                // is when the operator is an identifier, like delete or typeof. We also need to do this for plus
-                // and minus expressions in certain cases. Specifically, consider the following two cases (parens
-                // are just for clarity of exposition, and not part of the source code):
-                //
-                //  (+(+1))
-                //  (+(++1))
-                //
-                // We need to emit a space in both cases. In the first case, the absence of a space will make
-                // the resulting expression a prefix increment operation. And in the second, it will make the resulting
-                // expression a prefix increment whose operand is a plus expression - (++(+x))
-                // The same is true of minus of course.
-                if (node.operand.kind === SyntaxKind.PrefixUnaryExpression) {
-                    var operand = <PrefixUnaryExpression>node.operand;
-                    if (node.operator === SyntaxKind.PlusToken && (operand.operator === SyntaxKind.PlusToken || operand.operator === SyntaxKind.PlusPlusToken)) {
-                        write(" ");
-                    }
-                    else if (node.operator === SyntaxKind.MinusToken && (operand.operator === SyntaxKind.MinusToken || operand.operator === SyntaxKind.MinusMinusToken)) {
-                        write(" ");
-                    }
-                }
-                emit(node.operand);
-            }
-
-            function emitPostfixUnaryExpression(node: PostfixUnaryExpression) {
-                emit(node.operand);
-                write(tokenToString(node.operator));
-            }
-
-
-            function emitBinaryExpression(node: BinaryExpression) {
-                if (languageVersion < ScriptTarget.ES6 && node.operator === SyntaxKind.EqualsToken &&
-                    (node.left.kind === SyntaxKind.ObjectLiteralExpression || node.left.kind === SyntaxKind.ArrayLiteralExpression)) {
-                    emitDestructuring(node);
-                }
-                else {
-                    emit(node.left);
-                    if (node.operator !== SyntaxKind.CommaToken) write(" ");
-                    write(tokenToString(node.operator));
-                    write(" ");
-                    emit(node.right);
-                }
-            }
-
-            function emitConditionalExpression(node: ConditionalExpression) {
-                emit(node.condition);
-                write(" ? ");
-                emit(node.whenTrue);
-                write(" : ");
-                emit(node.whenFalse);
-            }
-
-            function emitBlock(node: Block) {
-                emitToken(SyntaxKind.OpenBraceToken, node.start);
-                increaseIndent();
-                scopeEmitStart(node.parent);
-                if (node.kind === SyntaxKind.ModuleBlock) {
-                    Debug.assert(node.parent.kind === SyntaxKind.ModuleDeclaration);
-                    emitCaptureThisForNodeIfNecessary(node.parent);
-                }
-                emitLines(node.statements);
-                if (node.kind === SyntaxKind.ModuleBlock) {
-                    emitTempDeclarations(/*newLine*/ true);
-                }
-                decreaseIndent();
-                writeLine();
-                emitToken(SyntaxKind.CloseBraceToken, nodeArrayEnd(node.statements));
-                scopeEmitEnd();
-            }
-
-            function emitEmbeddedStatement(node: Node) {
-                if (node.kind === SyntaxKind.Block) {
-                    write(" ");
-                    emit(<Block>node);
-                }
-                else {
-                    increaseIndent();
-                    writeLine();
-                    emit(node);
-                    decreaseIndent();
-                }
-            }
-
-            function emitExpressionStatement(node: ExpressionStatement) {
-                emitParenthesized(node.expression, /*parenthesized*/ node.expression.kind === SyntaxKind.ArrowFunction);
-                write(";");
-            }
-
-            function emitIfStatement(node: IfStatement) {
-<<<<<<< HEAD
-                emitLeadingComments(node);
-                var endPos = emitToken(SyntaxKind.IfKeyword, node.start);
-=======
-                var endPos = emitToken(SyntaxKind.IfKeyword, node.pos);
->>>>>>> 67023a83
-                write(" ");
-                endPos = emitToken(SyntaxKind.OpenParenToken, endPos);
-                emit(node.expression);
-                emitToken(SyntaxKind.CloseParenToken, spanEnd(node.expression));
-                emitEmbeddedStatement(node.thenStatement);
-                if (node.elseStatement) {
-                    writeLine();
-                    emitToken(SyntaxKind.ElseKeyword, spanEnd(node.thenStatement));
-                    if (node.elseStatement.kind === SyntaxKind.IfStatement) {
-                        write(" ");
-                        emit(node.elseStatement);
-                    }
-                    else {
-                        emitEmbeddedStatement(node.elseStatement);
-                    }
-                }
-            }
-
-            function emitDoStatement(node: DoStatement) {
-                write("do");
-                emitEmbeddedStatement(node.statement);
-                if (node.statement.kind === SyntaxKind.Block) {
-                    write(" ");
-                }
-                else {
-                    writeLine();
-                }
-                write("while (");
-                emit(node.expression);
-                write(");");
-            }
-
-            function emitWhileStatement(node: WhileStatement) {
-                write("while (");
-                emit(node.expression);
-                write(")");
-                emitEmbeddedStatement(node.statement);
-            }
-
-            function emitForStatement(node: ForStatement) {
-                var endPos = emitToken(SyntaxKind.ForKeyword, node.start);
-                write(" ");
-                endPos = emitToken(SyntaxKind.OpenParenToken, endPos);
-                if (node.initializer && node.initializer.kind === SyntaxKind.VariableDeclarationList) {
-                    var variableDeclarationList = <VariableDeclarationList>node.initializer;
-                    var declarations = variableDeclarationList.declarations;
-                    if (declarations[0] && isLet(declarations[0])) {
-                        emitToken(SyntaxKind.LetKeyword, endPos);
-                    }
-                    else if (declarations[0] && isConst(declarations[0])) {
-                        emitToken(SyntaxKind.ConstKeyword, endPos);
-                    }
-                    else {
-                        emitToken(SyntaxKind.VarKeyword, endPos);
-                    }
-                    write(" ");
-                    emitCommaList(variableDeclarationList.declarations);
-                }
-                else if (node.initializer) {
-                    emit(node.initializer);
-                }
-                write(";");
-                emitOptional(" ", node.condition);
-                write(";");
-                emitOptional(" ", node.iterator);
-                write(")");
-                emitEmbeddedStatement(node.statement);
-            }
-
-            function emitForInStatement(node: ForInStatement) {
-                var endPos = emitToken(SyntaxKind.ForKeyword, node.start);
-                write(" ");
-                endPos = emitToken(SyntaxKind.OpenParenToken, endPos);
-                if (node.initializer.kind === SyntaxKind.VariableDeclarationList) {
-                    var variableDeclarationList = <VariableDeclarationList>node.initializer;
-                    if (variableDeclarationList.declarations.length >= 1) {
-                        var decl = variableDeclarationList.declarations[0];
-                        if (isLet(decl)) {
-                            emitToken(SyntaxKind.LetKeyword, endPos);
-                        }
-                        else {
-                            emitToken(SyntaxKind.VarKeyword, endPos);
-                        }
-                        write(" ");
-                        emit(decl);
-                    }
-                }
-                else {
-                    emit(node.initializer);
-                }
-                write(" in ");
-                emit(node.expression);
-                emitToken(SyntaxKind.CloseParenToken, spanEnd(node.expression));
-                emitEmbeddedStatement(node.statement);
-            }
-
-            function emitBreakOrContinueStatement(node: BreakOrContinueStatement) {
-                emitToken(node.kind === SyntaxKind.BreakStatement ? SyntaxKind.BreakKeyword : SyntaxKind.ContinueKeyword, node.start);
-                emitOptional(" ", node.label);
-                write(";");
-            }
-
-            function emitReturnStatement(node: ReturnStatement) {
-<<<<<<< HEAD
-                emitLeadingComments(node);
-                emitToken(SyntaxKind.ReturnKeyword, node.start);
-=======
-                emitToken(SyntaxKind.ReturnKeyword, node.pos);
->>>>>>> 67023a83
-                emitOptional(" ", node.expression);
-                write(";");
-            }
-
-            function emitWithStatement(node: WhileStatement) {
-                write("with (");
-                emit(node.expression);
-                write(")");
-                emitEmbeddedStatement(node.statement);
-            }
-
-            function emitSwitchStatement(node: SwitchStatement) {
-                var endPos = emitToken(SyntaxKind.SwitchKeyword, node.start);
-                write(" ");
-                emitToken(SyntaxKind.OpenParenToken, endPos);
-                emit(node.expression);
-                endPos = emitToken(SyntaxKind.CloseParenToken, spanEnd(node.expression));
-                write(" ");
-                emitToken(SyntaxKind.OpenBraceToken, endPos);
-                increaseIndent();
-                emitLines(node.clauses);
-                decreaseIndent();
-                writeLine();
-                emitToken(SyntaxKind.CloseBraceToken, nodeArrayEnd(node.clauses));
-            }
-
-            function isOnSameLine(node1: Node, node2: Node) {
-                return getLineOfLocalPosition(currentSourceFile, skipTrivia(currentSourceFile.text, node1.start)) ===
-                getLineOfLocalPosition(currentSourceFile, skipTrivia(currentSourceFile.text, node2.start));
-            }
-
-            function emitCaseOrDefaultClause(node: CaseOrDefaultClause) {
-                if (node.kind === SyntaxKind.CaseClause) {
-                    write("case ");
-                    emit((<CaseClause>node).expression);
-                    write(":");
-                }
-                else {
-                    write("default:");
-                }
-                if (node.statements.length === 1 && isOnSameLine(node, node.statements[0])) {
-                    write(" ");
-                    emit(node.statements[0]);
-                }
-                else {
-                    increaseIndent();
-                    emitLines(node.statements);
-                    decreaseIndent();
-                }
-            }
-
-            function emitThrowStatement(node: ThrowStatement) {
-                write("throw ");
-                emit(node.expression);
-                write(";");
-            }
-
-            function emitTryStatement(node: TryStatement) {
-                write("try ");
-                emit(node.tryBlock);
-                emit(node.catchClause);
-                if (node.finallyBlock) {
-                    writeLine();
-                    write("finally ");
-                    emit(node.finallyBlock);
-                }
-            }
-
-            function emitCatchClause(node: CatchClause) {
-                writeLine();
-                var endPos = emitToken(SyntaxKind.CatchKeyword, node.start);
-                write(" ");
-                emitToken(SyntaxKind.OpenParenToken, endPos);
-                emit(node.name);
-                emitToken(SyntaxKind.CloseParenToken, spanEnd(node.name));
-                write(" ");
-                emitBlock(node.block);
-            }
-
-            function emitDebuggerStatement(node: Node) {
-                emitToken(SyntaxKind.DebuggerKeyword, node.start);
-                write(";");
-            }
-
-            function emitLabelledStatement(node: LabeledStatement) {
-                emit(node.label);
-                write(": ");
-                emit(node.statement);
-            }
-
-            function getContainingModule(node: Node): ModuleDeclaration {
-                do {
-                    node = node.parent;
-                } while (node && node.kind !== SyntaxKind.ModuleDeclaration);
-                return <ModuleDeclaration>node;
-            }
-
-            function emitModuleMemberName(node: Declaration) {
-                emitStart(node.name);
-                if (getCombinedNodeFlags(node) & NodeFlags.Export) {
-                    var container = getContainingModule(node);
-                    write(container ? resolver.getLocalNameOfContainer(container) : "exports");
-                    write(".");
-                }
-                emitNode(node.name);
-                emitEnd(node.name);
-            }
-
-            function emitDestructuring(root: BinaryExpression | VariableDeclaration | ParameterDeclaration, value?: Expression) {
-                var emitCount = 0;
-                // An exported declaration is actually emitted as an assignment (to a property on the module object), so
-                // temporary variables in an exported declaration need to have real declarations elsewhere
-                var isDeclaration = (root.kind === SyntaxKind.VariableDeclaration && !(getCombinedNodeFlags(root) & NodeFlags.Export)) || root.kind === SyntaxKind.Parameter;
-                if (root.kind === SyntaxKind.BinaryExpression) {
-                    emitAssignmentExpression(<BinaryExpression>root);
-                }
-                else {
-                    emitBindingElement(<BindingElement>root, value);
-                }
-
-                function emitAssignment(name: Identifier, value: Expression) {
-                    if (emitCount++) {
-                        write(", ");
-                    }
-                    if (name.parent && (name.parent.kind === SyntaxKind.VariableDeclaration || name.parent.kind === SyntaxKind.BindingElement)) {
-                        emitModuleMemberName(<Declaration>name.parent);
-                    }
-                    else {
-                        emit(name);
-                    }
-                    write(" = ");
-                    emit(value);
-                }
-
-                function ensureIdentifier(expr: Expression): Expression {
-                    if (expr.kind !== SyntaxKind.Identifier) {
-                        var identifier = createTempVariable(root);
-                        if (!isDeclaration) {
-                            recordTempDeclaration(identifier);
-                        }
-                        emitAssignment(identifier, expr);
-                        expr = identifier;
-                    }
-                    return expr;
-                }
-
-                function createVoidZero(): Expression {
-                    var zero = <LiteralExpression>createNode(SyntaxKind.NumericLiteral);
-                    zero.text = "0";
-                    var result = <VoidExpression>createNode(SyntaxKind.VoidExpression);
-                    result.expression = zero;
-                    return result;
-                }
-
-                function createDefaultValueCheck(value: Expression, defaultValue: Expression): Expression {
-                    // The value expression will be evaluated twice, so for anything but a simple identifier
-                    // we need to generate a temporary variable
-                    value = ensureIdentifier(value);
-                    // Return the expression 'value === void 0 ? defaultValue : value'
-                    var equals = <BinaryExpression>createNode(SyntaxKind.BinaryExpression);
-                    equals.left = value;
-                    equals.operator = SyntaxKind.EqualsEqualsEqualsToken;
-                    equals.right = createVoidZero();
-                    var cond = <ConditionalExpression>createNode(SyntaxKind.ConditionalExpression);
-                    cond.condition = equals;
-                    cond.whenTrue = defaultValue;
-                    cond.whenFalse = value;
-                    return cond;
-                }
-
-                function createNumericLiteral(value: number) {
-                    var node = <LiteralExpression>createNode(SyntaxKind.NumericLiteral);
-                    node.text = "" + value;
-                    return node;
-                }
-
-                function parenthesizeForAccess(expr: Expression): LeftHandSideExpression {
-                    if (expr.kind === SyntaxKind.Identifier || expr.kind === SyntaxKind.PropertyAccessExpression || expr.kind === SyntaxKind.ElementAccessExpression) {
-                        return <LeftHandSideExpression>expr;
-                    }
-                    var node = <ParenthesizedExpression>createNode(SyntaxKind.ParenthesizedExpression);
-                    node.expression = expr;
-                    return node;
-                }
-
-                function createPropertyAccess(object: Expression, propName: Identifier): Expression {
-                    if (propName.kind !== SyntaxKind.Identifier) {
-                        return createElementAccess(object, propName);
-                    }
-                    var node = <PropertyAccessExpression>createNode(SyntaxKind.PropertyAccessExpression);
-                    node.expression = parenthesizeForAccess(object);
-                    node.name = propName;
-                    return node;
-                }
-
-                function createElementAccess(object: Expression, index: Expression): Expression {
-                    var node = <ElementAccessExpression>createNode(SyntaxKind.ElementAccessExpression);
-                    node.expression = parenthesizeForAccess(object);
-                    node.argumentExpression = index;
-                    return node;
-                }
-
-                function emitObjectLiteralAssignment(target: ObjectLiteralExpression, value: Expression) {
-                    var properties = target.properties;
-                    if (properties.length !== 1) {
-                        // For anything but a single element destructuring we need to generate a temporary
-                        // to ensure value is evaluated exactly once.
-                        value = ensureIdentifier(value);
-                    }
-                    for (var i = 0; i < properties.length; i++) {
-                        var p = properties[i];
-                        if (p.kind === SyntaxKind.PropertyAssignment || p.kind === SyntaxKind.ShorthandPropertyAssignment) {
-                            // TODO(andersh): Computed property support
-                            var propName = <Identifier>((<PropertyAssignment>p).name);
-                            emitDestructuringAssignment((<PropertyAssignment>p).initializer || propName, createPropertyAccess(value, propName));
-                        }
-                    }
-                }
-
-                function emitArrayLiteralAssignment(target: ArrayLiteralExpression, value: Expression) {
-                    var elements = target.elements;
-                    if (elements.length !== 1) {
-                        // For anything but a single element destructuring we need to generate a temporary
-                        // to ensure value is evaluated exactly once.
-                        value = ensureIdentifier(value);
-                    }
-                    for (var i = 0; i < elements.length; i++) {
-                        var e = elements[i];
-                        if (e.kind !== SyntaxKind.OmittedExpression) {
-                            if (e.kind !== SyntaxKind.SpreadElementExpression) {
-                                emitDestructuringAssignment(e, createElementAccess(value, createNumericLiteral(i)));
-                            }
-                            else {
-                                if (i === elements.length - 1) {
-                                    value = ensureIdentifier(value);
-                                    emitAssignment(<Identifier>(<SpreadElementExpression>e).expression, value);
-                                    write(".slice(" + i + ")");
-                                }
-                            }
-                        }
-                    }
-                }
-
-                function emitDestructuringAssignment(target: Expression, value: Expression) {
-                    if (target.kind === SyntaxKind.BinaryExpression && (<BinaryExpression>target).operator === SyntaxKind.EqualsToken) {
-                        value = createDefaultValueCheck(value,(<BinaryExpression>target).right);
-                        target = (<BinaryExpression>target).left;
-                    }
-                    if (target.kind === SyntaxKind.ObjectLiteralExpression) {
-                        emitObjectLiteralAssignment(<ObjectLiteralExpression>target, value);
-                    }
-                    else if (target.kind === SyntaxKind.ArrayLiteralExpression) {
-                        emitArrayLiteralAssignment(<ArrayLiteralExpression>target, value);
-                    }
-                    else {
-                        emitAssignment(<Identifier>target, value);
-                    }
-                }
-
-                function emitAssignmentExpression(root: BinaryExpression) {
-                    var target = root.left;
-                    var value = root.right;
-                    if (root.parent.kind === SyntaxKind.ExpressionStatement) {
-                        emitDestructuringAssignment(target, value);
-                    }
-                    else {
-                        if (root.parent.kind !== SyntaxKind.ParenthesizedExpression) {
-                            write("(");
-                        }
-                        value = ensureIdentifier(value);
-                        emitDestructuringAssignment(target, value);
-                        write(", ");
-                        emit(value);
-                        if (root.parent.kind !== SyntaxKind.ParenthesizedExpression) {
-                            write(")");
-                        }
-                    }
-                }
-
-                function emitBindingElement(target: BindingElement, value: Expression) {
-                    if (target.initializer) {
-                        // Combine value and initializer
-                        value = value ? createDefaultValueCheck(value, target.initializer) : target.initializer;
-                    }
-                    else if (!value) {
-                        // Use 'void 0' in absence of value and initializer
-                        value = createVoidZero();
-                    }
-                    if (isBindingPattern(target.name)) {
-                        var pattern = <BindingPattern>target.name;
-                        var elements = pattern.elements;
-                        if (elements.length !== 1) {
-                            // For anything but a single element destructuring we need to generate a temporary
-                            // to ensure value is evaluated exactly once.
-                            value = ensureIdentifier(value);
-                        }
-                        for (var i = 0; i < elements.length; i++) {
-                            var element = elements[i];
-                            if (pattern.kind === SyntaxKind.ObjectBindingPattern) {
-                                // Rewrite element to a declaration with an initializer that fetches property
-                                var propName = element.propertyName || <Identifier>element.name;
-                                emitBindingElement(element, createPropertyAccess(value, propName));
-                            }
-                            else if (element.kind !== SyntaxKind.OmittedExpression) {
-                                if (!element.dotDotDotToken) {
-                                    // Rewrite element to a declaration that accesses array element at index i
-                                    emitBindingElement(element, createElementAccess(value, createNumericLiteral(i)));
-                                }
-                                else {
-                                    if (i === elements.length - 1) {
-                                        value = ensureIdentifier(value);
-                                        emitAssignment(<Identifier>element.name, value);
-                                        write(".slice(" + i + ")");
-                                    }
-                                }
-                            }
-                        }
-                    }
-                    else {
-                        emitAssignment(<Identifier>target.name, value);
-                    }
-                }
-            }
-
-            function emitVariableDeclaration(node: VariableDeclaration) {
-                if (isBindingPattern(node.name)) {
-                    if (languageVersion < ScriptTarget.ES6) {
-                        emitDestructuring(node);
-                    }
-                    else {
-                        emit(node.name);
-                        emitOptional(" = ", node.initializer);
-                    }
-                }
-                else {
-                    emitModuleMemberName(node);
-                    emitOptional(" = ", node.initializer);
-                }
-            }
-
-            function emitVariableStatement(node: VariableStatement) {
-                if (!(node.flags & NodeFlags.Export)) {
-                    if (isLet(node.declarationList)) {
-                        write("let ");
-                    }
-                    else if (isConst(node.declarationList)) {
-                        write("const ");
-                    }
-                    else {
-                        write("var ");
-                    }
-                }
-                emitCommaList(node.declarationList.declarations);
-                write(";");
-            }
-
-            function emitParameter(node: ParameterDeclaration) {
-                if (languageVersion < ScriptTarget.ES6) {
-                    if (isBindingPattern(node.name)) {
-                        var name = createTempVariable(node);
-                        if (!tempParameters) {
-                            tempParameters = [];
-                        }
-                        tempParameters.push(name);
-                        emit(name);
-                    }
-                    else {
-                        emit(node.name);
-                    }
-                }
-                else {
-                    if (node.dotDotDotToken) {
-                        write("...");
-                    }
-                    emit(node.name);
-                    emitOptional(" = ", node.initializer);
-                }
-            }
-
-            function emitDefaultValueAssignments(node: FunctionLikeDeclaration) {
-                if (languageVersion < ScriptTarget.ES6) {
-                    var tempIndex = 0;
-                    forEach(node.parameters, p => {
-                        if (isBindingPattern(p.name)) {
-                            writeLine();
-                            write("var ");
-                            emitDestructuring(p, tempParameters[tempIndex]);
-                            write(";");
-                            tempIndex++;
-                        }
-                        else if (p.initializer) {
-                            writeLine();
-                            emitStart(p);
-                            write("if (");
-                            emitNode(p.name);
-                            write(" === void 0)");
-                            emitEnd(p);
-                            write(" { ");
-                            emitStart(p);
-                            emitNode(p.name);
-                            write(" = ");
-                            emitNode(p.initializer);
-                            emitEnd(p);
-                            write("; }");
-                        }
-                    });
-                }
-            }
-
-            function emitRestParameter(node: FunctionLikeDeclaration) {
-                if (languageVersion < ScriptTarget.ES6 && hasRestParameters(node)) {
-                    var restIndex = node.parameters.length - 1;
-                    var restParam = node.parameters[restIndex];
-                    var tempName = createTempVariable(node, /*forLoopVariable*/ true).text;
-                    writeLine();
-                    emitLeadingComments(restParam);
-                    emitStart(restParam);
-                    write("var ");
-                    emitNode(restParam.name);
-                    write(" = [];");
-                    emitEnd(restParam);
-                    emitTrailingComments(restParam);
-                    writeLine();
-                    write("for (");
-                    emitStart(restParam);
-                    write("var " + tempName + " = " + restIndex + ";");
-                    emitEnd(restParam);
-                    write(" ");
-                    emitStart(restParam);
-                    write(tempName + " < arguments.length;");
-                    emitEnd(restParam);
-                    write(" ");
-                    emitStart(restParam);
-                    write(tempName + "++");
-                    emitEnd(restParam);
-                    write(") {");
-                    increaseIndent();
-                    writeLine();
-                    emitStart(restParam);
-                    emitNode(restParam.name);
-                    write("[" + tempName + " - " + restIndex + "] = arguments[" + tempName + "];");
-                    emitEnd(restParam);
-                    decreaseIndent();
-                    writeLine();
-                    write("}");
-                }
-            }
-
-            function emitAccessor(node: AccessorDeclaration) {
-                write(node.kind === SyntaxKind.GetAccessor ? "get " : "set ");
-                emit(node.name);
-                emitSignatureAndBody(node);
-            }
-
-            function emitFunctionDeclaration(node: FunctionLikeDeclaration) {
-                if (nodeIsMissing(node.body)) {
-                    return emitPinnedOrTripleSlashComments(node);
-                }
-
-                if (node.kind !== SyntaxKind.MethodDeclaration && node.kind !== SyntaxKind.MethodSignature) {
-                    // Methods will emit the comments as part of emitting method declaration
-                    emitLeadingComments(node);
-                }
-                write("function ");
-                if (node.kind === SyntaxKind.FunctionDeclaration || (node.kind === SyntaxKind.FunctionExpression && node.name)) {
-                    emit(node.name);
-                }
-                emitSignatureAndBody(node);
-                if (node.kind !== SyntaxKind.MethodDeclaration && node.kind !== SyntaxKind.MethodSignature) {
-                    emitTrailingComments(node);
-                }
-            }
-
-            function emitCaptureThisForNodeIfNecessary(node: Node): void {
-                if (resolver.getNodeCheckFlags(node) & NodeCheckFlags.CaptureThis) {
-                    writeLine();
-                    emitStart(node);
-                    write("var _this = this;");
-                    emitEnd(node);
-                }
-            }
-
-            function emitSignatureParameters(node: FunctionLikeDeclaration) {
-                increaseIndent();
-                write("(");
-                if (node) {
-                    var parameters = node.parameters;
-                    var omitCount = languageVersion < ScriptTarget.ES6 && hasRestParameters(node) ? 1 : 0;
-                    emitList(parameters, 0, parameters.length - omitCount, /*multiLine*/ false, /*trailingComma*/ false);
-                }
-                write(")");
-                decreaseIndent();
-            }
-
-            function emitSignatureAndBody(node: FunctionLikeDeclaration) {
-                var saveTempCount = tempCount;
-                var saveTempVariables = tempVariables;
-                var saveTempParameters = tempParameters;
-                tempCount = 0;
-                tempVariables = undefined;
-                tempParameters = undefined;
-                emitSignatureParameters(node);
-                write(" {");
-                scopeEmitStart(node);
-                increaseIndent();
-
-                emitDetachedComments(node.body.kind === SyntaxKind.Block ? (<Block>node.body).statements.start : node.body.start);
-
-                var startIndex = 0;
-                if (node.body.kind === SyntaxKind.Block) {
-                    startIndex = emitDirectivePrologues((<Block>node.body).statements, /*startWithNewLine*/ true);
-                }
-                var outPos = writer.getTextPos();
-                emitCaptureThisForNodeIfNecessary(node);
-                emitDefaultValueAssignments(node);
-                emitRestParameter(node);
-                if (node.body.kind !== SyntaxKind.Block && outPos === writer.getTextPos()) {
-                    decreaseIndent();
-                    write(" ");
-                    emitStart(node.body);
-                    write("return ");
-
-                    // Don't emit comments on this body.  We'll have already taken care of it above 
-                    // when we called emitDetachedComments.
-                    emitNode(node.body, /*disableComments:*/ true);
-                    emitEnd(node.body);
-                    write(";");
-                    emitTempDeclarations(/*newLine*/ false);
-                    write(" ");
-                    emitStart(node.body);
-                    write("}");
-                    emitEnd(node.body);
-                }
-                else {
-                    if (node.body.kind === SyntaxKind.Block) {
-                        emitLinesStartingAt((<Block>node.body).statements, startIndex);
-                    }
-                    else {
-                        writeLine();
-                        emitLeadingComments(node.body);
-                        write("return ");
-                        emit(node.body, /*disableComments:*/ true);
-                        write(";");
-                        emitTrailingComments(node.body);
-                    }
-                    emitTempDeclarations(/*newLine*/ true);
-                    writeLine();
-                    if (node.body.kind === SyntaxKind.Block) {
-                        emitLeadingCommentsOfPosition(nodeArrayEnd((<Block>node.body).statements));
-                        decreaseIndent();
-                        emitToken(SyntaxKind.CloseBraceToken, nodeArrayEnd((<Block>node.body).statements));
-                    }
-                    else {
-                        decreaseIndent();
-                        emitStart(node.body);
-                        write("}");
-                        emitEnd(node.body);
-                    }
-                }
-                scopeEmitEnd();
-                if (node.flags & NodeFlags.Export) {
-                    writeLine();
-                    emitStart(node);
-                    emitModuleMemberName(node);
-                    write(" = ");
-                    emit(node.name);
-                    emitEnd(node);
-                    write(";");
-                }
-                tempCount = saveTempCount;
-                tempVariables = saveTempVariables;
-                tempParameters = saveTempParameters;
-            }
-
-            function findInitialSuperCall(ctor: ConstructorDeclaration): ExpressionStatement {
-                if (ctor.body) {
-                    var statement = (<Block>ctor.body).statements[0];
-                    if (statement && statement.kind === SyntaxKind.ExpressionStatement) {
-                        var expr = (<ExpressionStatement>statement).expression;
-                        if (expr && expr.kind === SyntaxKind.CallExpression) {
-                            var func = (<CallExpression>expr).expression;
-                            if (func && func.kind === SyntaxKind.SuperKeyword) {
-                                return <ExpressionStatement>statement;
-                            }
-                        }
-                    }
-                }
-            }
-
-            function emitParameterPropertyAssignments(node: ConstructorDeclaration) {
-                forEach(node.parameters, param => {
-                    if (param.flags & NodeFlags.AccessibilityModifier) {
-                        writeLine();
-                        emitStart(param);
-                        emitStart(param.name);
-                        write("this.");
-                        emitNode(param.name);
-                        emitEnd(param.name);
-                        write(" = ");
-                        emit(param.name);
-                        write(";");
-                        emitEnd(param);
-                    }
-                });
-            }
-
-            function emitMemberAccessForPropertyName(memberName: DeclarationName) {
-                if (memberName.kind === SyntaxKind.StringLiteral || memberName.kind === SyntaxKind.NumericLiteral) {
-                    write("[");
-                    emitNode(memberName);
-                    write("]");
-                }
-                else if (memberName.kind === SyntaxKind.ComputedPropertyName) {
-                    emitComputedPropertyName(<ComputedPropertyName>memberName);
-                }
-                else {
-                    write(".");
-                    emitNode(memberName);
-                }
-            }
-
-            function emitMemberAssignments(node: ClassDeclaration, staticFlag: NodeFlags) {
-                forEach(node.members, member => {
-                    if (member.kind === SyntaxKind.PropertyDeclaration && (member.flags & NodeFlags.Static) === staticFlag && (<PropertyDeclaration>member).initializer) {
-                        writeLine();
-                        emitLeadingComments(member);
-                        emitStart(member);
-                        emitStart((<PropertyDeclaration>member).name);
-                        if (staticFlag) {
-                            emitNode(node.name);
-                        }
-                        else {
-                            write("this");
-                        }
-                        emitMemberAccessForPropertyName((<PropertyDeclaration>member).name);
-                        emitEnd((<PropertyDeclaration>member).name);
-                        write(" = ");
-                        emit((<PropertyDeclaration>member).initializer);
-                        write(";");
-                        emitEnd(member);
-                        emitTrailingComments(member);
-                    }
-                });
-            }
-
-            function emitMemberFunctions(node: ClassDeclaration) {
-                forEach(node.members, member => {
-                    if (member.kind === SyntaxKind.MethodDeclaration || node.kind === SyntaxKind.MethodSignature) {
-                        if (!(<MethodDeclaration>member).body) {
-                            return emitPinnedOrTripleSlashComments(member);
-                        }
-
-                        writeLine();
-                        emitLeadingComments(member);
-                        emitStart(member);
-                        emitStart((<MethodDeclaration>member).name);
-                        emitNode(node.name);
-                        if (!(member.flags & NodeFlags.Static)) {
-                            write(".prototype");
-                        }
-                        emitMemberAccessForPropertyName((<MethodDeclaration>member).name);
-                        emitEnd((<MethodDeclaration>member).name);
-                        write(" = ");
-                        emitStart(member);
-                        emitFunctionDeclaration(<MethodDeclaration>member);
-                        emitEnd(member);
-                        emitEnd(member);
-                        write(";");
-                        emitTrailingComments(member);
-                    }
-                    else if (member.kind === SyntaxKind.GetAccessor || member.kind === SyntaxKind.SetAccessor) {
-                        var accessors = getAllAccessorDeclarations(node, <AccessorDeclaration>member);
-                        if (member === accessors.firstAccessor) {
-                            writeLine();
-                            emitStart(member);
-                            write("Object.defineProperty(");
-                            emitStart((<AccessorDeclaration>member).name);
-                            emitNode(node.name);
-                            if (!(member.flags & NodeFlags.Static)) {
-                                write(".prototype");
-                            }
-                            write(", ");
-                            emitExpressionForPropertyName((<AccessorDeclaration>member).name);
-                            emitEnd((<AccessorDeclaration>member).name);
-                            write(", {");
-                            increaseIndent();
-                            if (accessors.getAccessor) {
-                                writeLine();
-                                emitLeadingComments(accessors.getAccessor);
-                                write("get: ");
-                                emitStart(accessors.getAccessor);
-                                write("function ");
-                                emitSignatureAndBody(accessors.getAccessor);
-                                emitEnd(accessors.getAccessor);
-                                emitTrailingComments(accessors.getAccessor);
-                                write(",");
-                            }
-                            if (accessors.setAccessor) {
-                                writeLine();
-                                emitLeadingComments(accessors.setAccessor);
-                                write("set: ");
-                                emitStart(accessors.setAccessor);
-                                write("function ");
-                                emitSignatureAndBody(accessors.setAccessor);
-                                emitEnd(accessors.setAccessor);
-                                emitTrailingComments(accessors.setAccessor);
-                                write(",");
-                            }
-                            writeLine();
-                            write("enumerable: true,");
-                            writeLine();
-                            write("configurable: true");
-                            decreaseIndent();
-                            writeLine();
-                            write("});");
-                            emitEnd(member);
-                        }
-                    }
-                });
-            }
-
-            function emitClassDeclaration(node: ClassDeclaration) {
-                write("var ");
-                emit(node.name);
-                write(" = (function (");
-                var baseTypeNode = getClassBaseTypeNode(node);
-                if (baseTypeNode) {
-                    write("_super");
-                }
-                write(") {");
-                increaseIndent();
-                scopeEmitStart(node);
-                if (baseTypeNode) {
-                    writeLine();
-                    emitStart(baseTypeNode);
-                    write("__extends(");
-                    emit(node.name);
-                    write(", _super);");
-                    emitEnd(baseTypeNode);
-                }
-                writeLine();
-                emitConstructorOfClass();
-                emitMemberFunctions(node);
-                emitMemberAssignments(node, NodeFlags.Static);
-                writeLine();
-                function emitClassReturnStatement() {
-                    write("return ");
-                    emitNode(node.name);
-                }
-                emitToken(SyntaxKind.CloseBraceToken, nodeArrayEnd(node.members), emitClassReturnStatement);
-                write(";");
-                decreaseIndent();
-                writeLine();
-                emitToken(SyntaxKind.CloseBraceToken, nodeArrayEnd(node.members));
-                scopeEmitEnd();
-                emitStart(node);
-                write(")(");
-                if (baseTypeNode) {
-                    emit(baseTypeNode.typeName);
-                }
-                write(");");
-                emitEnd(node);
-                if (node.flags & NodeFlags.Export) {
-                    writeLine();
-                    emitStart(node);
-                    emitModuleMemberName(node);
-                    write(" = ");
-                    emit(node.name);
-                    emitEnd(node);
-                    write(";");
-                }
-
-                function emitConstructorOfClass() {
-                    var saveTempCount = tempCount;
-                    var saveTempVariables = tempVariables;
-                    var saveTempParameters = tempParameters;
-                    tempCount = 0;
-                    tempVariables = undefined;
-                    tempParameters = undefined;
-                    // Emit the constructor overload pinned comments
-                    forEach(node.members, member => {
-                        if (member.kind === SyntaxKind.Constructor && !(<ConstructorDeclaration>member).body) {
-                            emitPinnedOrTripleSlashComments(member);
-                        }
-                    });
-
-                    var ctor = getFirstConstructorWithBody(node);
-                    if (ctor) {
-                        emitLeadingComments(ctor);
-                    }
-                    emitStart(<Node>ctor || node);
-                    write("function ");
-                    emit(node.name);
-                    emitSignatureParameters(ctor);
-                    write(" {");
-                    scopeEmitStart(node, "constructor");
-                    increaseIndent();
-                    if (ctor) {
-                        emitDetachedComments((<Block>ctor.body).statements.start);
-                    }
-                    emitCaptureThisForNodeIfNecessary(node);
-                    if (ctor) {
-                        emitDefaultValueAssignments(ctor);
-                        emitRestParameter(ctor);
-                        if (baseTypeNode) {
-                            var superCall = findInitialSuperCall(ctor);
-                            if (superCall) {
-                                writeLine();
-                                emit(superCall);
-                            }
-                        }
-                        emitParameterPropertyAssignments(ctor);
-                    }
-                    else {
-                        if (baseTypeNode) {
-                            writeLine();
-                            emitStart(baseTypeNode);
-                            write("_super.apply(this, arguments);");
-                            emitEnd(baseTypeNode);
-                        }
-                    }
-                    emitMemberAssignments(node, /*nonstatic*/0);
-                    if (ctor) {
-                        var statements: Node[] = (<Block>ctor.body).statements;
-                        if (superCall) statements = statements.slice(1);
-                        emitLines(statements);
-                    }
-                    emitTempDeclarations(/*newLine*/ true);
-                    writeLine();
-                    if (ctor) {
-                        emitLeadingCommentsOfPosition(nodeArrayEnd((<Block>ctor.body).statements));
-                    }
-                    decreaseIndent();
-                    emitToken(SyntaxKind.CloseBraceToken, ctor ? nodeArrayEnd((<Block>ctor.body).statements) : nodeArrayEnd(node.members));
-                    scopeEmitEnd();
-                    emitEnd(<Node>ctor || node);
-                    if (ctor) {
-                        emitTrailingComments(ctor);
-                    }
-                    tempCount = saveTempCount;
-                    tempVariables = saveTempVariables;
-                    tempParameters = saveTempParameters;
-                }
-            }
-
-            function emitInterfaceDeclaration(node: InterfaceDeclaration) {
-                emitPinnedOrTripleSlashComments(node);
-            }
-
-            function shouldEmitEnumDeclaration(node: EnumDeclaration) {
-                var isConstEnum = isConst(node);
-                return !isConstEnum || compilerOptions.preserveConstEnums;
-            }
-
-            function emitEnumDeclaration(node: EnumDeclaration) {
-                // const enums are completely erased during compilation.
-                if (!shouldEmitEnumDeclaration(node)) {
-                    return;
-                }
-
-                if (!(node.flags & NodeFlags.Export)) {
-                    emitStart(node);
-                    write("var ");
-                    emit(node.name);
-                    emitEnd(node);
-                    write(";");
-                }
-                writeLine();
-                emitStart(node);
-                write("(function (");
-                emitStart(node.name);
-                write(resolver.getLocalNameOfContainer(node));
-                emitEnd(node.name);
-                write(") {");
-                increaseIndent();
-                scopeEmitStart(node);
-                emitLines(node.members);
-                decreaseIndent();
-                writeLine();
-                emitToken(SyntaxKind.CloseBraceToken, nodeArrayEnd(node.members));
-                scopeEmitEnd();
-                write(")(");
-                emitModuleMemberName(node);
-                write(" || (");
-                emitModuleMemberName(node);
-                write(" = {}));");
-                emitEnd(node);
-                if (node.flags & NodeFlags.Export) {
-                    writeLine();
-                    emitStart(node);
-                    write("var ");
-                    emit(node.name);
-                    write(" = ");
-                    emitModuleMemberName(node);
-                    emitEnd(node);
-                    write(";");
-                }
-            }
-
-            function emitEnumMember(node: EnumMember) {
-                var enumParent = <EnumDeclaration>node.parent;
-                emitStart(node);
-                write(resolver.getLocalNameOfContainer(enumParent));
-                write("[");
-                write(resolver.getLocalNameOfContainer(enumParent));
-                write("[");
-                emitExpressionForPropertyName(node.name);
-                write("] = ");
-                if (node.initializer && !isConst(enumParent)) {
-                    emit(node.initializer);
-                }
-                else {
-                    write(resolver.getEnumMemberValue(node).toString());
-                }
-                write("] = ");
-                emitExpressionForPropertyName(node.name);
-                emitEnd(node);
-                write(";");
-            }
-
-            function getInnerMostModuleDeclarationFromDottedModule(moduleDeclaration: ModuleDeclaration): ModuleDeclaration {
-                if (moduleDeclaration.body.kind === SyntaxKind.ModuleDeclaration) {
-                    var recursiveInnerModule = getInnerMostModuleDeclarationFromDottedModule(<ModuleDeclaration>moduleDeclaration.body);
-                    return recursiveInnerModule || <ModuleDeclaration>moduleDeclaration.body;
-                }
-            }
-
-            function shouldEmitModuleDeclaration(node: ModuleDeclaration) {
-                return isInstantiatedModule(node, compilerOptions.preserveConstEnums);
-            }
-
-            function emitModuleDeclaration(node: ModuleDeclaration) {
-                // Emit only if this module is non-ambient.
-                var shouldEmit = shouldEmitModuleDeclaration(node);
-
-                if (!shouldEmit) {
-                    return emitPinnedOrTripleSlashComments(node);
-                }
-
-                emitStart(node);
-                write("var ");
-                emit(node.name);
-                write(";");
-                emitEnd(node);
-                writeLine();
-                emitStart(node);
-                write("(function (");
-                emitStart(node.name);
-                write(resolver.getLocalNameOfContainer(node));
-                emitEnd(node.name);
-                write(") ");
-                if (node.body.kind === SyntaxKind.ModuleBlock) {
-                    var saveTempCount = tempCount;
-                    var saveTempVariables = tempVariables;
-                    tempCount = 0;
-                    tempVariables = undefined;
-                    emit(node.body);
-                    tempCount = saveTempCount;
-                    tempVariables = saveTempVariables;
-                }
-                else {
-                    write("{");
-                    increaseIndent();
-                    scopeEmitStart(node);
-                    emitCaptureThisForNodeIfNecessary(node);
-                    writeLine();
-                    emit(node.body);
-                    decreaseIndent();
-                    writeLine();
-                    var moduleBlock = <ModuleBlock>getInnerMostModuleDeclarationFromDottedModule(node).body;
-                    emitToken(SyntaxKind.CloseBraceToken, nodeArrayEnd(moduleBlock.statements));
-                    scopeEmitEnd();
-                }
-                write(")(");
-                if (node.flags & NodeFlags.Export) {
-                    emit(node.name);
-                    write(" = ");
-                }
-                emitModuleMemberName(node);
-                write(" || (");
-                emitModuleMemberName(node);
-                write(" = {}));");
-                emitEnd(node);
-            }
-
-            function emitImportDeclaration(node: ImportDeclaration) {
-                var emitImportDeclaration = resolver.isReferencedImportDeclaration(node);
-
-                if (!emitImportDeclaration) {
-                    // preserve old compiler's behavior: emit 'var' for import declaration (even if we do not consider them referenced) when
-                    // - current file is not external module
-                    // - import declaration is top level and target is value imported by entity name
-                    emitImportDeclaration = !isExternalModule(currentSourceFile) && resolver.isTopLevelValueImportWithEntityName(node);
-                }
-
-                if (emitImportDeclaration) {
-                    if (isExternalModuleImportDeclaration(node) && node.parent.kind === SyntaxKind.SourceFile && compilerOptions.module === ModuleKind.AMD) {
-                        if (node.flags & NodeFlags.Export) {
-                            writeLine();
-                            emitLeadingComments(node);
-                            emitStart(node);
-                            emitModuleMemberName(node);
-                            write(" = ");
-                            emit(node.name);
-                            write(";");
-                            emitEnd(node);
-                            emitTrailingComments(node);
-                        }
-                    }
-                    else {
-                        writeLine();
-                        emitLeadingComments(node);
-                        emitStart(node);
-                        if (!(node.flags & NodeFlags.Export)) write("var ");
-                        emitModuleMemberName(node);
-                        write(" = ");
-                        if (isInternalModuleImportDeclaration(node)) {
-                            emit(node.moduleReference);
-                        }
-                        else {
-                            var literal = <LiteralExpression>getExternalModuleImportDeclarationExpression(node);
-                            write("require(");
-                            emitStart(literal);
-                            emitLiteral(literal);
-                            emitEnd(literal);
-                            emitToken(SyntaxKind.CloseParenToken, spanEnd(literal));
-                        }
-                        write(";");
-                        emitEnd(node);
-                        emitTrailingComments(node);
-                    }
-                }
-            }
-
-            function getExternalImportDeclarations(node: SourceFile): ImportDeclaration[] {
-                var result: ImportDeclaration[] = [];
-                forEach(node.statements, statement => {
-                    if (isExternalModuleImportDeclaration(statement) && resolver.isReferencedImportDeclaration(<ImportDeclaration>statement)) {
-                        result.push(<ImportDeclaration>statement);
-                    }
-                });
-                return result;
-            }
-
-            function getFirstExportAssignment(sourceFile: SourceFile) {
-                return forEach(sourceFile.statements, node => {
-                    if (node.kind === SyntaxKind.ExportAssignment) {
-                        return <ExportAssignment>node;
-                    }
-                });
-            }
-
-            function emitAMDModule(node: SourceFile, startIndex: number) {
-                var imports = getExternalImportDeclarations(node);
-                writeLine();
-                write("define(");
-                if (node.amdModuleName) {
-                    write("\"" + node.amdModuleName + "\", ");
-                }
-                write("[\"require\", \"exports\"");
-                forEach(imports, imp => {
-                    write(", ");
-                    emitLiteral(<LiteralExpression>getExternalModuleImportDeclarationExpression(imp));
-                });
-                forEach(node.amdDependencies, amdDependency => {
-                    var text = "\"" + amdDependency + "\"";
-                    write(", ");
-                    write(text);
-                });
-                write("], function (require, exports");
-                forEach(imports, imp => {
-                    write(", ");
-                    emit(imp.name);
-                });
-                write(") {");
-                increaseIndent();
-                emitCaptureThisForNodeIfNecessary(node);
-                emitLinesStartingAt(node.statements, startIndex);
-                emitTempDeclarations(/*newLine*/ true);
-                var exportName = resolver.getExportAssignmentName(node);
-                if (exportName) {
-                    writeLine();
-                    var exportAssignment = getFirstExportAssignment(node);
-                    emitStart(exportAssignment);
-                    write("return ");
-                    emitStart(exportAssignment.exportName);
-                    write(exportName);
-                    emitEnd(exportAssignment.exportName);
-                    write(";");
-                    emitEnd(exportAssignment);
-                }
-                decreaseIndent();
-                writeLine();
-                write("});");
-            }
-
-            function emitCommonJSModule(node: SourceFile, startIndex: number) {
-                emitCaptureThisForNodeIfNecessary(node);
-                emitLinesStartingAt(node.statements, startIndex);
-                emitTempDeclarations(/*newLine*/ true);
-                var exportName = resolver.getExportAssignmentName(node);
-                if (exportName) {
-                    writeLine();
-                    var exportAssignment = getFirstExportAssignment(node);
-                    emitStart(exportAssignment);
-                    write("module.exports = ");
-                    emitStart(exportAssignment.exportName);
-                    write(exportName);
-                    emitEnd(exportAssignment.exportName);
-                    write(";");
-                    emitEnd(exportAssignment);
-                }
-            }
-
-            function emitDirectivePrologues(statements: Node[], startWithNewLine: boolean): number {
-                for (var i = 0; i < statements.length; ++i) {
-                    if (isPrologueDirective(statements[i])) {
-                        if (startWithNewLine || i > 0) {
-                            writeLine();
-                        }
-                        emit(statements[i]);
-                    }
-                    else {
-                        // return index of the first non prologue directive
-                        return i;
-                    }
-                }
-                return statements.length;
-            }
-
-            function emitSourceFile(node: SourceFile) {
-                currentSourceFile = node;
-                // Start new file on new line
-                writeLine();
-                emitDetachedComments(node.start);
-
-                // emit prologue directives prior to __extends
-                var startIndex = emitDirectivePrologues(node.statements, /*startWithNewLine*/ false);
-                if (!extendsEmitted && resolver.getNodeCheckFlags(node) & NodeCheckFlags.EmitExtends) {
-                    writeLine();
-                    write("var __extends = this.__extends || function (d, b) {");
-                    increaseIndent();
-                    writeLine();
-                    write("for (var p in b) if (b.hasOwnProperty(p)) d[p] = b[p];");
-                    writeLine();
-                    write("function __() { this.constructor = d; }");
-                    writeLine();
-                    write("__.prototype = b.prototype;");
-                    writeLine();
-                    write("d.prototype = new __();");
-                    decreaseIndent();
-                    writeLine();
-                    write("};");
-                    extendsEmitted = true;
-                }
-                if (isExternalModule(node)) {
-                    if (compilerOptions.module === ModuleKind.AMD) {
-                        emitAMDModule(node, startIndex);
-                    }
-                    else {
-                        emitCommonJSModule(node, startIndex);
-                    }
-                }
-                else {
-                    emitCaptureThisForNodeIfNecessary(node);
-                    emitLinesStartingAt(node.statements, startIndex);
-                    emitTempDeclarations(/*newLine*/ true);
-                }
-
-                emitLeadingComments(node.endOfFileToken);
-            }
-
-            function emitNode(node: Node, disableComments?:boolean): void {
-                if (!node) {
-                    return;
-                }
-
-                if (node.flags & NodeFlags.Ambient) {
-                    return emitPinnedOrTripleSlashComments(node);
-                }
-
-                var emitComments = !disableComments && shouldEmitLeadingAndTrailingComments(node);
-                if (emitComments) {
-                    emitLeadingComments(node);
-                }
-
-                emitJavaScriptWorker(node);
-
-                if (emitComments) {
-                    emitTrailingComments(node);
-                }
-            }
-
-            function shouldEmitLeadingAndTrailingComments(node: Node) {
-                switch (node.kind) {
-                    // All of these entities are emitted in a specialized fashion.  As such, we allow
-                    // the specilized methods for each to handle the comments on the nodes.
-                    case SyntaxKind.InterfaceDeclaration:
-                    case SyntaxKind.FunctionDeclaration:
-                    case SyntaxKind.ImportDeclaration:
-                    case SyntaxKind.TypeAliasDeclaration:
-                    case SyntaxKind.ExportAssignment:
-                        return false;
-
-                    case SyntaxKind.ModuleDeclaration:
-                        // Only emit the leading/trailing comments for a module if we're actually 
-                        // emitting the module as well.
-                        return shouldEmitModuleDeclaration(<ModuleDeclaration>node);
-
-                    case SyntaxKind.EnumDeclaration:
-                        // Only emit the leading/trailing comments for an enum if we're actually 
-                        // emitting the module as well.
-                        return shouldEmitEnumDeclaration(<EnumDeclaration>node);
-                }
-
-                // Emit comments for everything else.
-                return true;
-            }
-
-            function emitJavaScriptWorker(node: Node) {
-                // Check if the node can be emitted regardless of the ScriptTarget
-                switch (node.kind) {
-                    case SyntaxKind.Identifier:
-                        return emitIdentifier(<Identifier>node);
-                    case SyntaxKind.Parameter:
-                        return emitParameter(<ParameterDeclaration>node);
-                    case SyntaxKind.MethodDeclaration:
-                    case SyntaxKind.MethodSignature:
-                        return emitMethod(<MethodDeclaration>node);
-                    case SyntaxKind.GetAccessor:
-                    case SyntaxKind.SetAccessor:
-                        return emitAccessor(<AccessorDeclaration>node);
-                    case SyntaxKind.ThisKeyword:
-                        return emitThis(node);
-                    case SyntaxKind.SuperKeyword:
-                        return emitSuper(node);
-                    case SyntaxKind.NullKeyword:
-                        return write("null");
-                    case SyntaxKind.TrueKeyword:
-                        return write("true");
-                    case SyntaxKind.FalseKeyword:
-                        return write("false");
-                    case SyntaxKind.NumericLiteral:
-                    case SyntaxKind.StringLiteral:
-                    case SyntaxKind.RegularExpressionLiteral:
-                    case SyntaxKind.NoSubstitutionTemplateLiteral:
-                    case SyntaxKind.TemplateHead:
-                    case SyntaxKind.TemplateMiddle:
-                    case SyntaxKind.TemplateTail:
-                        return emitLiteral(<LiteralExpression>node);
-                    case SyntaxKind.TemplateExpression:
-                        return emitTemplateExpression(<TemplateExpression>node);
-                    case SyntaxKind.TemplateSpan:
-                        return emitTemplateSpan(<TemplateSpan>node);
-                    case SyntaxKind.QualifiedName:
-                        return emitQualifiedName(<QualifiedName>node);
-                    case SyntaxKind.ObjectBindingPattern:
-                        return emitObjectBindingPattern(<BindingPattern>node);
-                    case SyntaxKind.ArrayBindingPattern:
-                        return emitArrayBindingPattern(<BindingPattern>node);
-                    case SyntaxKind.BindingElement:
-                        return emitBindingElement(<BindingElement>node);
-                    case SyntaxKind.ArrayLiteralExpression:
-                        return emitArrayLiteral(<ArrayLiteralExpression>node);
-                    case SyntaxKind.ObjectLiteralExpression:
-                        return emitObjectLiteral(<ObjectLiteralExpression>node);
-                    case SyntaxKind.PropertyAssignment:
-                        return emitPropertyAssignment(<PropertyDeclaration>node);
-                    case SyntaxKind.ShorthandPropertyAssignment:
-                        return emitShorthandPropertyAssignment(<ShorthandPropertyAssignment>node);
-                    case SyntaxKind.ComputedPropertyName:
-                        return emitComputedPropertyName(<ComputedPropertyName>node);
-                    case SyntaxKind.PropertyAccessExpression:
-                        return emitPropertyAccess(<PropertyAccessExpression>node);
-                    case SyntaxKind.ElementAccessExpression:
-                        return emitIndexedAccess(<ElementAccessExpression>node);
-                    case SyntaxKind.CallExpression:
-                        return emitCallExpression(<CallExpression>node);
-                    case SyntaxKind.NewExpression:
-                        return emitNewExpression(<NewExpression>node);
-                    case SyntaxKind.TaggedTemplateExpression:
-                        return emitTaggedTemplateExpression(<TaggedTemplateExpression>node);
-                    case SyntaxKind.TypeAssertionExpression:
-                        return emit((<TypeAssertion>node).expression);
-                    case SyntaxKind.ParenthesizedExpression:
-                        return emitParenExpression(<ParenthesizedExpression>node);
-                    case SyntaxKind.FunctionDeclaration:
-                    case SyntaxKind.FunctionExpression:
-                    case SyntaxKind.ArrowFunction:
-                        return emitFunctionDeclaration(<FunctionLikeDeclaration>node);
-                    case SyntaxKind.DeleteExpression:
-                        return emitDeleteExpression(<DeleteExpression>node);
-                    case SyntaxKind.TypeOfExpression:
-                        return emitTypeOfExpression(<TypeOfExpression>node);
-                    case SyntaxKind.VoidExpression:
-                        return emitVoidExpression(<VoidExpression>node);
-                    case SyntaxKind.PrefixUnaryExpression:
-                        return emitPrefixUnaryExpression(<PrefixUnaryExpression>node);
-                    case SyntaxKind.PostfixUnaryExpression:
-                        return emitPostfixUnaryExpression(<PostfixUnaryExpression>node);
-                    case SyntaxKind.BinaryExpression:
-                        return emitBinaryExpression(<BinaryExpression>node);
-                    case SyntaxKind.ConditionalExpression:
-                        return emitConditionalExpression(<ConditionalExpression>node);
-                    case SyntaxKind.SpreadElementExpression:
-                        return emitSpreadElementExpression(<SpreadElementExpression>node);
-                    case SyntaxKind.OmittedExpression:
-                        return;
-                    case SyntaxKind.Block:
-                    case SyntaxKind.ModuleBlock:
-                        return emitBlock(<Block>node);
-                    case SyntaxKind.VariableStatement:
-                        return emitVariableStatement(<VariableStatement>node);
-                    case SyntaxKind.EmptyStatement:
-                        return write(";");
-                    case SyntaxKind.ExpressionStatement:
-                        return emitExpressionStatement(<ExpressionStatement>node);
-                    case SyntaxKind.IfStatement:
-                        return emitIfStatement(<IfStatement>node);
-                    case SyntaxKind.DoStatement:
-                        return emitDoStatement(<DoStatement>node);
-                    case SyntaxKind.WhileStatement:
-                        return emitWhileStatement(<WhileStatement>node);
-                    case SyntaxKind.ForStatement:
-                        return emitForStatement(<ForStatement>node);
-                    case SyntaxKind.ForInStatement:
-                        return emitForInStatement(<ForInStatement>node);
-                    case SyntaxKind.ContinueStatement:
-                    case SyntaxKind.BreakStatement:
-                        return emitBreakOrContinueStatement(<BreakOrContinueStatement>node);
-                    case SyntaxKind.ReturnStatement:
-                        return emitReturnStatement(<ReturnStatement>node);
-                    case SyntaxKind.WithStatement:
-                        return emitWithStatement(<WithStatement>node);
-                    case SyntaxKind.SwitchStatement:
-                        return emitSwitchStatement(<SwitchStatement>node);
-                    case SyntaxKind.CaseClause:
-                    case SyntaxKind.DefaultClause:
-                        return emitCaseOrDefaultClause(<CaseOrDefaultClause>node);
-                    case SyntaxKind.LabeledStatement:
-                        return emitLabelledStatement(<LabeledStatement>node);
-                    case SyntaxKind.ThrowStatement:
-                        return emitThrowStatement(<ThrowStatement>node);
-                    case SyntaxKind.TryStatement:
-                        return emitTryStatement(<TryStatement>node);
-                    case SyntaxKind.CatchClause:
-                        return emitCatchClause(<CatchClause>node);
-                    case SyntaxKind.DebuggerStatement:
-                        return emitDebuggerStatement(node);
-                    case SyntaxKind.VariableDeclaration:
-                        return emitVariableDeclaration(<VariableDeclaration>node);
-                    case SyntaxKind.ClassDeclaration:
-                        return emitClassDeclaration(<ClassDeclaration>node);
-                    case SyntaxKind.InterfaceDeclaration:
-                        return emitInterfaceDeclaration(<InterfaceDeclaration>node);
-                    case SyntaxKind.EnumDeclaration:
-                        return emitEnumDeclaration(<EnumDeclaration>node);
-                    case SyntaxKind.EnumMember:
-                        return emitEnumMember(<EnumMember>node);
-                    case SyntaxKind.ModuleDeclaration:
-                        return emitModuleDeclaration(<ModuleDeclaration>node);
-                    case SyntaxKind.ImportDeclaration:
-                        return emitImportDeclaration(<ImportDeclaration>node);
-                    case SyntaxKind.SourceFile:
-                        return emitSourceFile(<SourceFile>node);
-                }
-            }
-
-            function hasDetachedComments(pos: number) {
-                return detachedCommentsInfo !== undefined && detachedCommentsInfo[detachedCommentsInfo.length - 1].nodePos === pos;
-            }
-
-            function getLeadingCommentsWithoutDetachedComments() {
-                // get the leading comments from detachedPos
-                var leadingComments = getLeadingCommentSpans(currentSourceFile.text, detachedCommentsInfo[detachedCommentsInfo.length - 1].detachedCommentEndPos);
-                if (detachedCommentsInfo.length - 1) {
-                    detachedCommentsInfo.pop();
-                }
-                else {
-                    detachedCommentsInfo = undefined;
-                }
-
-                return leadingComments;
-            }
-
-
-            function getLeadingCommentsToEmit(node: Node) {
-                // Emit the leading comments only if the parent's pos doesn't match because parent should take care of emitting these comments
-<<<<<<< HEAD
-                if (node.parent.kind === SyntaxKind.SourceFile || node.start !== node.parent.start) {
-                    var leadingComments: CommentSpan[];
-                    if (hasDetachedComments(node.start)) {
-                        // get comments without detached comments
-                        leadingComments = getLeadingCommentsWithoutDetachedComments();
-                    }
-                    else {
-                        // get the leading comments from the node
-                        leadingComments = getLeadingCommentRangesOfNode(node, currentSourceFile);
-=======
-                if (node.parent) {
-                    if (node.parent.kind === SyntaxKind.SourceFile || node.pos !== node.parent.pos) {
-                        var leadingComments: CommentRange[];
-                        if (hasDetachedComments(node.pos)) {
-                            // get comments without detached comments
-                            leadingComments = getLeadingCommentsWithoutDetachedComments();
-                        }
-                        else {
-                            // get the leading comments from the node
-                            leadingComments = getLeadingCommentRangesOfNode(node, currentSourceFile);
-                        }
-                        return leadingComments;
->>>>>>> 67023a83
-                    }
-                }
-            }
-
-            function emitLeadingDeclarationComments(node: Node) {
-                var leadingComments = getLeadingCommentsToEmit(node);
-                emitNewLineBeforeLeadingComments(currentSourceFile, writer, node.start, leadingComments);
-                // Leading comments are emitted at /*leading comment1 */space/*leading comment*/space
-                emitComments(currentSourceFile, writer, leadingComments, /*trailingSeparator*/ true, newLine, writeComment);
-            }
-
-            function emitTrailingDeclarationComments(node: Node) {
-                // Emit the trailing comments only if the parent's end doesn't match
-<<<<<<< HEAD
-                if (node.parent.kind === SyntaxKind.SourceFile || spanEnd(node) !== spanEnd(node.parent)) {
-                    var trailingComments = getTrailingCommentSpans(currentSourceFile.text, spanEnd(node));
-                    // trailing comments are emitted at space/*trailing comment1 */space/*trailing comment*/
-                    emitComments(currentSourceFile, writer, trailingComments, /*trailingSeparator*/ false, newLine, writeComment);                    
-=======
-                if (node.parent) {
-                    if (node.parent.kind === SyntaxKind.SourceFile || node.end !== node.parent.end) {
-                        var trailingComments = getTrailingCommentRanges(currentSourceFile.text, node.end);
-                        // trailing comments are emitted at space/*trailing comment1 */space/*trailing comment*/
-                        emitComments(currentSourceFile, writer, trailingComments, /*trailingSeparator*/ false, newLine, writeComment);
-                    }
->>>>>>> 67023a83
-                }
-            }
-
-            function emitLeadingCommentsOfLocalPosition(pos: number) {
-                var leadingComments: CommentSpan[];
-                if (hasDetachedComments(pos)) {
-                    // get comments without detached comments
-                    leadingComments = getLeadingCommentsWithoutDetachedComments();
-                }
-                else {
-                    // get the leading comments from the node
-                    leadingComments = getLeadingCommentSpans(currentSourceFile.text, pos);
-                }
-                emitNewLineBeforeLeadingComments(currentSourceFile, writer, pos, leadingComments);
-                // Leading comments are emitted at /*leading comment1 */space/*leading comment*/space
-                emitComments(currentSourceFile, writer, leadingComments, /*trailingSeparator*/ true, newLine, writeComment);                
-            }
-
-            function emitDetachedCommentsAtPosition(pos: number) {
-                var leadingComments = getLeadingCommentSpans(currentSourceFile.text, pos);
-                if (leadingComments) {
-                    var detachedComments: CommentSpan[] = [];
-                    var lastComment: CommentSpan;
-
-                    forEach(leadingComments, comment => {
-                        if (lastComment) {
-                            var lastCommentLine = getLineOfLocalPosition(currentSourceFile, spanEnd(lastComment));
-                            var commentLine = getLineOfLocalPosition(currentSourceFile, comment.start);
-
-                            if (commentLine >= lastCommentLine + 2) {
-                                // There was a blank line between the last comment and this comment.  This
-                                // comment is not part of the copyright comments.  Return what we have so 
-                                // far.
-                                return detachedComments;
-                            }
-                        }
-
-                        detachedComments.push(comment);
-                        lastComment = comment;
-                    });
-
-                    if (detachedComments.length) {
-                        // All comments look like they could have been part of the copyright header.  Make
-                        // sure there is at least one blank line between it and the node.  If not, it's not
-                        // a copyright header.
-                        var lastCommentLine = getLineOfLocalPosition(currentSourceFile, spanEnd(detachedComments[detachedComments.length - 1]));
-                        var astLine = getLineOfLocalPosition(currentSourceFile, skipTrivia(currentSourceFile.text, pos));
-                        if (astLine >= lastCommentLine + 2) {
-                            // Valid detachedComments
-                            emitNewLineBeforeLeadingComments(currentSourceFile, writer, pos, leadingComments);
-                            emitComments(currentSourceFile, writer, detachedComments, /*trailingSeparator*/ true, newLine, writeComment);
-                            var currentDetachedCommentInfo = { nodePos: pos, detachedCommentEndPos: spanEnd(detachedComments[detachedComments.length - 1]) };
-                            if (detachedCommentsInfo) {
-                                detachedCommentsInfo.push(currentDetachedCommentInfo);
-                            }
-                            else {
-                                detachedCommentsInfo = [currentDetachedCommentInfo];
-                            }
-                        }
-                    }
-                }
-            }
-
-            function emitPinnedOrTripleSlashCommentsOfNode(node: Node) {
-                var pinnedComments = ts.filter(getLeadingCommentsToEmit(node), isPinnedOrTripleSlashComment);
-
-                function isPinnedOrTripleSlashComment(comment: CommentSpan) {
-                    if (currentSourceFile.text.charCodeAt(comment.start + 1) === CharacterCodes.asterisk) {
-                        return currentSourceFile.text.charCodeAt(comment.start + 2) === CharacterCodes.exclamation;
-                    }
-                    // Verify this is /// comment, but do the regexp match only when we first can find /// in the comment text 
-                    // so that we don't end up computing comment string and doing match for all // comments
-                    else if (currentSourceFile.text.charCodeAt(comment.start + 1) === CharacterCodes.slash &&
-                        comment.start + 2 < spanEnd(comment) &&
-                        currentSourceFile.text.charCodeAt(comment.start + 2) === CharacterCodes.slash &&
-                        currentSourceFile.text.substring(comment.start, spanEnd(comment)).match(fullTripleSlashReferencePathRegEx)) {
-                        return true;
-                    }
-                }
-
-                emitNewLineBeforeLeadingComments(currentSourceFile, writer, node.start, pinnedComments);
-                // Leading comments are emitted at /*leading comment1 */space/*leading comment*/space
-                emitComments(currentSourceFile, writer, pinnedComments, /*trailingSeparator*/ true, newLine, writeComment);
-            }
-
-            if (compilerOptions.sourceMap) {
-                initializeEmitterWithSourceMaps();
-            }
-
-            if (root) {
-                emit(root);
-            }
-            else {
-                forEach(host.getSourceFiles(), sourceFile => {
-                    if (!isExternalModuleOrDeclarationFile(sourceFile)) {
-                        emit(sourceFile);
-                    }
-                });
-            }
-
-            writeLine();
-            writeEmittedFiles(writer.getText(), /*writeByteOrderMark*/ compilerOptions.emitBOM);
-        }
-
-        function writeDeclarationFile(jsFilePath: string, sourceFile: SourceFile) {
-            var emitDeclarationResult = emitDeclarations(host, resolver, diagnostics, jsFilePath, sourceFile);
-            // TODO(shkamat): Should we not write any declaration file if any of them can produce error, 
-            // or should we just not write this file like we are doing now
-            if (!emitDeclarationResult.reportedDeclarationError) {
-                var declarationOutput = emitDeclarationResult.referencePathsOutput;
-                // apply additions
-                var appliedSyncOutputPos = 0;
-                forEach(emitDeclarationResult.aliasDeclarationEmitInfo, aliasEmitInfo => {
-                    if (aliasEmitInfo.asynchronousOutput) {
-                        declarationOutput += emitDeclarationResult.synchronousDeclarationOutput.substring(appliedSyncOutputPos, aliasEmitInfo.outputPos);
-                        declarationOutput += aliasEmitInfo.asynchronousOutput;
-                        appliedSyncOutputPos = aliasEmitInfo.outputPos;
-                    }
-                });
-                declarationOutput += emitDeclarationResult.synchronousDeclarationOutput.substring(appliedSyncOutputPos);
-                writeFile(host, diagnostics, removeFileExtension(jsFilePath) + ".d.ts", declarationOutput, compilerOptions.emitBOM);
-            }
-        }
-
-        var hasSemanticErrors: boolean = false;
-        var isEmitBlocked: boolean = false;
-
-        if (targetSourceFile === undefined) {
-            // No targetSourceFile is specified (e.g. calling emitter from batch compiler)
-            hasSemanticErrors = resolver.hasSemanticErrors();
-            isEmitBlocked = host.isEmitBlocked();
-
-            forEach(host.getSourceFiles(), sourceFile => {
-                if (shouldEmitToOwnFile(sourceFile, compilerOptions)) {
-                    var jsFilePath = getOwnEmitOutputFilePath(sourceFile, host, ".js");
-                    emitFile(jsFilePath, sourceFile);
-                }
-            });
-
-            if (compilerOptions.out) {
-                emitFile(compilerOptions.out);
-            }
-        }
-        else {
-            // targetSourceFile is specified (e.g calling emitter from language service or calling getSemanticDiagnostic from language service)
-            if (shouldEmitToOwnFile(targetSourceFile, compilerOptions)) {
-                // If shouldEmitToOwnFile returns true or targetSourceFile is an external module file, then emit targetSourceFile in its own output file
-                hasSemanticErrors = resolver.hasSemanticErrors(targetSourceFile);
-                isEmitBlocked = host.isEmitBlocked(targetSourceFile);
-
-                var jsFilePath = getOwnEmitOutputFilePath(targetSourceFile, host, ".js");
-                emitFile(jsFilePath, targetSourceFile);
-            }
-            else if (!isDeclarationFile(targetSourceFile) && compilerOptions.out) {
-                // Otherwise, if --out is specified and targetSourceFile is not a declaration file,
-                // Emit all, non-external-module file, into one single output file
-                forEach(host.getSourceFiles(), sourceFile => {
-                    if (!shouldEmitToOwnFile(sourceFile, compilerOptions)) {
-                        hasSemanticErrors = hasSemanticErrors || resolver.hasSemanticErrors(sourceFile);
-                        isEmitBlocked = isEmitBlocked || host.isEmitBlocked(sourceFile);
-                    }
-                });
-
-                emitFile(compilerOptions.out);
-            }
-        }
-       
-        function emitFile(jsFilePath: string, sourceFile?: SourceFile) {
-            if (!isEmitBlocked) {
-                emitJavaScript(jsFilePath, sourceFile);
-                if (!hasSemanticErrors && compilerOptions.declaration) {
-                    writeDeclarationFile(jsFilePath, sourceFile);
-                }
-            }
-        }
-
-        // Sort and make the unique list of diagnostics
-        diagnostics.sort(compareDiagnostics);
-        diagnostics = deduplicateSortedDiagnostics(diagnostics);
-
-        // Update returnCode if there is any EmitterError
-        var hasEmitterError = forEach(diagnostics, diagnostic => diagnostic.category === DiagnosticCategory.Error);
-
-        // Check and update returnCode for syntactic and semantic
-        var emitResultStatus: EmitReturnStatus;
-        if (isEmitBlocked) {
-            emitResultStatus = EmitReturnStatus.AllOutputGenerationSkipped;
-        } else if (hasEmitterError) {
-            emitResultStatus = EmitReturnStatus.EmitErrorsEncountered;
-        } else if (hasSemanticErrors && compilerOptions.declaration) {
-            emitResultStatus = EmitReturnStatus.DeclarationGenerationSkipped;
-        } else if (hasSemanticErrors && !compilerOptions.declaration) {
-            emitResultStatus = EmitReturnStatus.JSGeneratedWithSemanticErrors;
-        } else {
-            emitResultStatus = EmitReturnStatus.Succeeded;
-        }
-
-        return {
-            emitResultStatus,
-            diagnostics,
-            sourceMaps: sourceMapDataList
-        };
-    }
-}
+/// <reference path="checker.ts"/>
+
+module ts {
+    interface EmitTextWriter {
+        write(s: string): void;
+        writeTextOfNode(sourceFile: SourceFile, node: Node): void;
+        writeLine(): void;
+        increaseIndent(): void;
+        decreaseIndent(): void;
+        getText(): string;
+        rawWrite(s: string): void;
+        writeLiteral(s: string): void;
+        getTextPos(): number;
+        getLine(): number;
+        getColumn(): number;
+        getIndent(): number;
+    }
+
+    interface SymbolAccessibilityDiagnostic {
+        errorNode: Node;
+        diagnosticMessage: DiagnosticMessage;
+        typeName?: DeclarationName;
+    }
+    type GetSymbolAccessibilityDiagnostic = (symbolAccesibilityResult: SymbolAccessiblityResult) => SymbolAccessibilityDiagnostic;
+
+    interface EmitTextWriterWithSymbolWriter extends EmitTextWriter, SymbolWriter {
+        getSymbolAccessibilityDiagnostic: GetSymbolAccessibilityDiagnostic;
+    }
+
+    interface AliasDeclarationEmitInfo {
+        declaration: ImportDeclaration;
+        outputPos: number;
+        indent: number;
+        asynchronousOutput?: string; // If the output for alias was written asynchronously, the corresponding output
+    }
+
+    interface DeclarationEmit {
+        reportedDeclarationError: boolean;
+        aliasDeclarationEmitInfo: AliasDeclarationEmitInfo[];
+        synchronousDeclarationOutput: string;
+        referencePathsOutput: string;
+    }
+
+    var indentStrings: string[] = ["", "    "];
+    export function getIndentString(level: number) {
+        if (indentStrings[level] === undefined) {
+            indentStrings[level] = getIndentString(level - 1) + indentStrings[1];
+        }
+        return indentStrings[level];
+    }
+
+    function getIndentSize() {
+        return indentStrings[1].length;
+    }
+
+    export function shouldEmitToOwnFile(sourceFile: SourceFile, compilerOptions: CompilerOptions): boolean {
+        if (!isDeclarationFile(sourceFile)) {
+            if ((isExternalModule(sourceFile) || !compilerOptions.out) && !fileExtensionIs(sourceFile.filename, ".js")) {
+                return true;
+            }
+            return false;
+        }
+        return false;
+    }
+
+    export function isExternalModuleOrDeclarationFile(sourceFile: SourceFile) {
+        return isExternalModule(sourceFile) || isDeclarationFile(sourceFile);
+    }
+
+    function createTextWriter(newLine: String): EmitTextWriter {
+        var output = "";
+        var indent = 0;
+        var lineStart = true;
+        var lineCount = 0;
+        var linePos = 0;
+
+        function write(s: string) {
+            if (s && s.length) {
+                if (lineStart) {
+                    output += getIndentString(indent);
+                    lineStart = false;
+                }
+                output += s;
+            }
+        }
+
+        function rawWrite(s: string) {
+            if (s !== undefined) {
+                if (lineStart) {
+                    lineStart = false;
+                }
+                output += s;
+            }
+        }
+
+        function writeLiteral(s: string) {
+            if (s && s.length) {
+                write(s);
+                var lineStartsOfS = computeLineStarts(s);
+                if (lineStartsOfS.length > 1) {
+                    lineCount = lineCount + lineStartsOfS.length - 1;
+                    linePos = output.length - s.length + lineStartsOfS[lineStartsOfS.length - 1];
+                }
+            }
+        }
+
+        function writeLine() {
+            if (!lineStart) {
+                output += newLine;
+                lineCount++;
+                linePos = output.length;
+                lineStart = true;
+            }
+        }
+
+        function writeTextOfNode(sourceFile: SourceFile, node: Node) {
+            write(getSourceTextOfNodeFromSourceFile(sourceFile, node));
+        }
+
+        return {
+            write,
+            rawWrite,
+            writeTextOfNode,
+            writeLiteral,
+            writeLine,
+            increaseIndent: () => indent++,
+            decreaseIndent: () => indent--,
+            getIndent: () => indent,
+            getTextPos: () => output.length,
+            getLine: () => lineCount + 1,
+            getColumn: () => lineStart ? indent * getIndentSize() + 1 : output.length - linePos + 1,
+            getText: () => output,
+        };
+    }
+
+    function getLineOfLocalPosition(currentSourceFile: SourceFile, pos: number) {
+        return currentSourceFile.getLineAndCharacterFromPosition(pos).line;
+    }
+
+    function emitNewLineBeforeLeadingComments(currentSourceFile: SourceFile, writer: EmitTextWriter, start: number, leadingComments: CommentSpan[]) {
+        // If the leading comments start on different line than the start of node, write new line
+        if (leadingComments && leadingComments.length && start !== leadingComments[0].start &&
+            getLineOfLocalPosition(currentSourceFile, start) !== getLineOfLocalPosition(currentSourceFile, leadingComments[0].start)) {
+            writer.writeLine();
+        }
+    }
+
+    function emitComments(currentSourceFile: SourceFile, writer: EmitTextWriter, comments: CommentSpan[], trailingSeparator: boolean, newLine: string,
+                          writeComment: (currentSourceFile: SourceFile, writer: EmitTextWriter, comment: CommentSpan, newLine: string) => void) {
+        var emitLeadingSpace = !trailingSeparator;
+        forEach(comments, comment => {
+            if (emitLeadingSpace) {
+                writer.write(" ");
+                emitLeadingSpace = false;
+            }
+            writeComment(currentSourceFile, writer, comment, newLine);
+            if (comment.hasTrailingNewLine) {
+                writer.writeLine();
+            }
+            else if (trailingSeparator) {
+                writer.write(" ");
+            }
+            else {
+                // Emit leading space to separate comment during next comment emit
+                emitLeadingSpace = true;
+            }
+        });
+    }
+
+    function writeCommentSpan(currentSourceFile: SourceFile, writer: EmitTextWriter, comment: CommentSpan, newLine: string){
+        if (currentSourceFile.text.charCodeAt(comment.start + 1) === CharacterCodes.asterisk) {
+            var firstCommentLineAndCharacter = currentSourceFile.getLineAndCharacterFromPosition(comment.start);
+            var lastLine = currentSourceFile.getLineStarts().length;
+            var firstCommentLineIndent: number;
+            for (var pos = comment.start, currentLine = firstCommentLineAndCharacter.line; pos < spanEnd(comment); currentLine++) {
+                var nextLineStart = currentLine === lastLine ? (spanEnd(comment) + 1) : currentSourceFile.getPositionFromLineAndCharacter(currentLine + 1, /*character*/1);
+
+                if (pos !== comment.start) {
+                    // If we are not emitting first line, we need to write the spaces to adjust the alignment
+                    if (firstCommentLineIndent === undefined) {
+                        firstCommentLineIndent = calculateIndent(currentSourceFile.getPositionFromLineAndCharacter(firstCommentLineAndCharacter.line, /*character*/1),
+                            comment.start);
+                    }
+
+                    // These are number of spaces writer is going to write at current indent
+                    var currentWriterIndentSpacing = writer.getIndent() * getIndentSize();
+
+                    // Number of spaces we want to be writing
+                    // eg: Assume writer indent
+                    // module m {
+                    //         /* starts at character 9 this is line 1
+                    //    * starts at character pos 4 line                        --1  = 8 - 8 + 3
+                    //   More left indented comment */                            --2  = 8 - 8 + 2
+                    //     class c { }
+                    // }
+                    // module m {
+                    //     /* this is line 1 -- Assume current writer indent 8
+                    //      * line                                                --3 = 8 - 4 + 5 
+                    //            More right indented comment */                  --4 = 8 - 4 + 11
+                    //     class c { }
+                    // }
+                    var spacesToEmit = currentWriterIndentSpacing - firstCommentLineIndent + calculateIndent(pos, nextLineStart);
+                    if (spacesToEmit > 0) {
+                        var numberOfSingleSpacesToEmit = spacesToEmit % getIndentSize();
+                        var indentSizeSpaceString = getIndentString((spacesToEmit - numberOfSingleSpacesToEmit) / getIndentSize());
+
+                        // Write indent size string ( in eg 1: = "", 2: "" , 3: string with 8 spaces 4: string with 12 spaces
+                        writer.rawWrite(indentSizeSpaceString);
+
+                        // Emit the single spaces (in eg: 1: 3 spaces, 2: 2 spaces, 3: 1 space, 4: 3 spaces)
+                        while (numberOfSingleSpacesToEmit) {
+                            writer.rawWrite(" ");
+                            numberOfSingleSpacesToEmit--;
+                        }
+                    }
+                    else {
+                        // No spaces to emit write empty string
+                        writer.rawWrite("");
+                    }
+                }
+
+                // Write the comment line text
+                writeTrimmedCurrentLine(pos, nextLineStart);
+
+                pos = nextLineStart;
+            }
+        }
+        else {
+            // Single line comment of style //....
+            writer.write(currentSourceFile.text.substring(comment.start, spanEnd(comment)));
+        }
+
+        function writeTrimmedCurrentLine(pos: number, nextLineStart: number) {
+            var end = Math.min(spanEnd(comment), nextLineStart - 1);
+            var currentLineText = currentSourceFile.text.substring(pos, end).replace(/^\s+|\s+$/g, '');
+            if (currentLineText) {
+                // trimmed forward and ending spaces text
+                writer.write(currentLineText);
+                if (end !== spanEnd(comment)) {
+                    writer.writeLine();
+                }
+            }
+            else {
+                // Empty string - make sure we write empty line
+                writer.writeLiteral(newLine);
+            }
+        }
+
+        function calculateIndent(pos: number, end: number) {
+            var currentLineIndent = 0;
+            for (; pos < end && isWhiteSpace(currentSourceFile.text.charCodeAt(pos)); pos++) {
+                if (currentSourceFile.text.charCodeAt(pos) === CharacterCodes.tab) {
+                    // Tabs = TabSize = indent size and go to next tabStop
+                    currentLineIndent += getIndentSize() - (currentLineIndent % getIndentSize());
+                }
+                else {
+                    // Single space
+                    currentLineIndent++;
+                }
+            }
+
+            return currentLineIndent;
+        }
+    }
+
+    function getFirstConstructorWithBody(node: ClassDeclaration): ConstructorDeclaration {
+        return forEach(node.members, member => {
+            if (member.kind === SyntaxKind.Constructor && nodeIsPresent((<ConstructorDeclaration>member).body)) {
+                return <ConstructorDeclaration>member;
+            }
+        });
+    }
+
+    function getAllAccessorDeclarations(node: ClassDeclaration, accessor: AccessorDeclaration) {
+        var firstAccessor: AccessorDeclaration;
+        var getAccessor: AccessorDeclaration;
+        var setAccessor: AccessorDeclaration;
+        if (accessor.name.kind === SyntaxKind.ComputedPropertyName) {
+            firstAccessor = accessor;
+            if (accessor.kind === SyntaxKind.GetAccessor) {
+                getAccessor = accessor;
+            }
+            else if (accessor.kind === SyntaxKind.SetAccessor) {
+                setAccessor = accessor;
+            }
+            else {
+                Debug.fail("Accessor has wrong kind");
+            }
+        }
+        else {
+            forEach(node.members,(member: Declaration) => {
+                if ((member.kind === SyntaxKind.GetAccessor || member.kind === SyntaxKind.SetAccessor) &&
+                    (<Identifier>member.name).text === (<Identifier>accessor.name).text &&
+                    (member.flags & NodeFlags.Static) === (accessor.flags & NodeFlags.Static)) {
+                    if (!firstAccessor) {
+                        firstAccessor = <AccessorDeclaration>member;
+                    }
+
+                    if (member.kind === SyntaxKind.GetAccessor && !getAccessor) {
+                        getAccessor = <AccessorDeclaration>member;
+                    }
+
+                    if (member.kind === SyntaxKind.SetAccessor && !setAccessor) {
+                        setAccessor = <AccessorDeclaration>member;
+                    }
+                }
+            });
+        }
+        return {
+            firstAccessor,
+            getAccessor,
+            setAccessor
+        };
+    }
+
+    function getSourceFilePathInNewDir(sourceFile: SourceFile, host: EmitHost, newDirPath: string) {
+        var sourceFilePath = getNormalizedAbsolutePath(sourceFile.filename, host.getCurrentDirectory());
+        sourceFilePath = sourceFilePath.replace(host.getCommonSourceDirectory(), "");
+        return combinePaths(newDirPath, sourceFilePath);
+    }
+
+    function getOwnEmitOutputFilePath(sourceFile: SourceFile, host: EmitHost, extension: string){
+        var compilerOptions = host.getCompilerOptions();
+        if (compilerOptions.outDir) {
+            var emitOutputFilePathWithoutExtension = removeFileExtension(getSourceFilePathInNewDir(sourceFile, host, compilerOptions.outDir));
+        }
+        else {
+            var emitOutputFilePathWithoutExtension = removeFileExtension(sourceFile.filename);
+        }
+
+        return emitOutputFilePathWithoutExtension + extension;
+    }
+
+    function writeFile(host: EmitHost, diagnostics: Diagnostic[], filename: string, data: string, writeByteOrderMark: boolean) {
+        host.writeFile(filename, data, writeByteOrderMark, hostErrorMessage => {
+            diagnostics.push(createCompilerDiagnostic(Diagnostics.Could_not_write_file_0_Colon_1, filename, hostErrorMessage));
+        });
+    }
+
+    function emitDeclarations(host: EmitHost, resolver: EmitResolver, diagnostics: Diagnostic[], jsFilePath: string, root?: SourceFile): DeclarationEmit {
+        var newLine = host.getNewLine();
+        var compilerOptions = host.getCompilerOptions();
+        var languageVersion = compilerOptions.target || ScriptTarget.ES3;
+
+        var write: (s: string) => void;
+        var writeLine: () => void;
+        var increaseIndent: () => void;
+        var decreaseIndent: () => void;
+        var writeTextOfNode: (sourceFile: SourceFile, node: Node) => void;
+
+        var writer = createAndSetNewTextWriterWithSymbolWriter();
+
+        var enclosingDeclaration: Node;
+        var currentSourceFile: SourceFile;
+        var reportedDeclarationError = false;
+
+        var emitJsDocComments = compilerOptions.removeComments ? function (declaration: Node) { } : writeJsDocComments;
+
+        var aliasDeclarationEmitInfo: AliasDeclarationEmitInfo[] = [];
+
+        function createAndSetNewTextWriterWithSymbolWriter(): EmitTextWriterWithSymbolWriter {
+            var writer = <EmitTextWriterWithSymbolWriter>createTextWriter(newLine);
+            writer.trackSymbol = trackSymbol;
+            writer.writeKeyword = writer.write;
+            writer.writeOperator = writer.write;
+            writer.writePunctuation = writer.write;
+            writer.writeSpace = writer.write;
+            writer.writeStringLiteral = writer.writeLiteral;
+            writer.writeParameter = writer.write;
+            writer.writeSymbol = writer.write;
+            setWriter(writer);
+            return writer;
+        }
+
+        function setWriter(newWriter: EmitTextWriterWithSymbolWriter) {
+            writer = newWriter;
+            write = newWriter.write;
+            writeTextOfNode = newWriter.writeTextOfNode;
+            writeLine = newWriter.writeLine;
+            increaseIndent = newWriter.increaseIndent;
+            decreaseIndent = newWriter.decreaseIndent;
+        }
+
+        function writeAsychronousImportDeclarations(importDeclarations: ImportDeclaration[]) {
+            var oldWriter = writer;
+            forEach(importDeclarations, aliasToWrite => {
+                var aliasEmitInfo = forEach(aliasDeclarationEmitInfo, declEmitInfo => declEmitInfo.declaration === aliasToWrite ? declEmitInfo : undefined);
+                // If the alias was marked as not visible when we saw its declaration, we would have saved the aliasEmitInfo, but if we haven't yet visited the alias declaration
+                // then we don't need to write it at this point. We will write it when we actually see its declaration
+                // Eg.
+                // export function bar(a: foo.Foo) { }
+                // import foo = require("foo");
+                // Writing of function bar would mark alias declaration foo as visible but we haven't yet visited that declaration so do nothing, 
+                // we would write alias foo declaration when we visit it since it would now be marked as visible
+                if (aliasEmitInfo) {
+                    createAndSetNewTextWriterWithSymbolWriter();
+                    for (var declarationIndent = aliasEmitInfo.indent; declarationIndent; declarationIndent--) {
+                        increaseIndent();
+                    }
+                    writeImportDeclaration(aliasToWrite);
+                    aliasEmitInfo.asynchronousOutput = writer.getText();
+                }
+            });
+            setWriter(oldWriter);
+        }
+
+        function handleSymbolAccessibilityError(symbolAccesibilityResult: SymbolAccessiblityResult) {
+            if (symbolAccesibilityResult.accessibility === SymbolAccessibility.Accessible) {
+                // write the aliases
+                if (symbolAccesibilityResult && symbolAccesibilityResult.aliasesToMakeVisible) {
+                    writeAsychronousImportDeclarations(symbolAccesibilityResult.aliasesToMakeVisible);
+                }
+            }
+            else {
+                // Report error
+                reportedDeclarationError = true;
+                var errorInfo = writer.getSymbolAccessibilityDiagnostic(symbolAccesibilityResult);
+                if (errorInfo) {
+                    if (errorInfo.typeName) {
+                        diagnostics.push(createDiagnosticForNode(symbolAccesibilityResult.errorNode || errorInfo.errorNode,
+                            errorInfo.diagnosticMessage,
+                            getSourceTextOfNodeFromSourceFile(currentSourceFile, errorInfo.typeName),
+                            symbolAccesibilityResult.errorSymbolName,
+                            symbolAccesibilityResult.errorModuleName));
+                    }
+                    else {
+                        diagnostics.push(createDiagnosticForNode(symbolAccesibilityResult.errorNode || errorInfo.errorNode,
+                            errorInfo.diagnosticMessage,
+                            symbolAccesibilityResult.errorSymbolName,
+                            symbolAccesibilityResult.errorModuleName));
+                    }
+                }
+            }
+        }
+
+        function trackSymbol(symbol: Symbol, enclosingDeclaration?: Node, meaning?: SymbolFlags) {
+            handleSymbolAccessibilityError(resolver.isSymbolAccessible(symbol, enclosingDeclaration, meaning));
+        }
+
+        function writeTypeOfDeclaration(declaration: AccessorDeclaration | VariableLikeDeclaration, type: TypeNode | StringLiteralExpression, getSymbolAccessibilityDiagnostic: GetSymbolAccessibilityDiagnostic) {
+            writer.getSymbolAccessibilityDiagnostic = getSymbolAccessibilityDiagnostic;
+            write(": ");
+            if (type) {
+                // Write the type
+                emitType(type);
+            }
+            else {
+                resolver.writeTypeOfDeclaration(declaration, enclosingDeclaration, TypeFormatFlags.UseTypeOfFunction, writer);
+            }
+        }
+
+        function writeReturnTypeAtSignature(signature: SignatureDeclaration, getSymbolAccessibilityDiagnostic: GetSymbolAccessibilityDiagnostic) {
+            writer.getSymbolAccessibilityDiagnostic = getSymbolAccessibilityDiagnostic;
+            write(": ");
+            if (signature.type) {
+                // Write the type
+                emitType(signature.type);
+            }
+            else {
+                resolver.writeReturnTypeOfSignatureDeclaration(signature, enclosingDeclaration, TypeFormatFlags.UseTypeOfFunction, writer);
+            }
+        }
+
+        function emitLines(nodes: Node[]) {
+            for (var i = 0, n = nodes.length; i < n; i++) {
+                emitNode(nodes[i]);
+            }
+        }
+
+        function emitSeparatedList(nodes: Node[], separator: string, eachNodeEmitFn: (node: Node) => void) {
+            var currentWriterPos = writer.getTextPos();
+            for (var i = 0, n = nodes.length; i < n; i++) {
+                if (currentWriterPos !== writer.getTextPos()) {
+                    write(separator);
+                }
+                currentWriterPos = writer.getTextPos();
+                eachNodeEmitFn(nodes[i]);
+            }
+        }
+
+        function emitCommaList(nodes: Node[], eachNodeEmitFn: (node: Node) => void) {
+            emitSeparatedList(nodes, ", ", eachNodeEmitFn);
+        }
+
+        function writeJsDocComments(declaration: Node) {
+            if (declaration) {
+                var jsDocComments = getJsDocComments(declaration, currentSourceFile);
+                emitNewLineBeforeLeadingComments(currentSourceFile, writer, declaration.start, jsDocComments);
+                // jsDoc comments are emitted at /*leading comment1 */space/*leading comment*/space
+                emitComments(currentSourceFile, writer, jsDocComments, /*trailingSeparator*/ true, newLine, writeCommentSpan);
+            }
+        }
+
+        function emitTypeWithNewGetSymbolAccessibilityDiagnostic(type: TypeNode | EntityName, getSymbolAccessibilityDiagnostic: GetSymbolAccessibilityDiagnostic) {
+            writer.getSymbolAccessibilityDiagnostic = getSymbolAccessibilityDiagnostic;
+            emitType(type);
+        }
+
+        function emitType(type: TypeNode | StringLiteralExpression | Identifier | QualifiedName) {
+            switch (type.kind) {
+                case SyntaxKind.AnyKeyword:
+                case SyntaxKind.StringKeyword:
+                case SyntaxKind.NumberKeyword:
+                case SyntaxKind.BooleanKeyword:
+                case SyntaxKind.VoidKeyword:
+                case SyntaxKind.StringLiteral:
+                    return writeTextOfNode(currentSourceFile, type);
+                case SyntaxKind.TypeReference:
+                    return emitTypeReference(<TypeReferenceNode>type);
+                case SyntaxKind.TypeQuery:
+                    return emitTypeQuery(<TypeQueryNode>type);
+                case SyntaxKind.ArrayType:
+                    return emitArrayType(<ArrayTypeNode>type);
+                case SyntaxKind.TupleType:
+                    return emitTupleType(<TupleTypeNode>type);
+                case SyntaxKind.UnionType:
+                    return emitUnionType(<UnionTypeNode>type);
+                case SyntaxKind.ParenthesizedType:
+                    return emitParenType(<ParenthesizedTypeNode>type);
+                case SyntaxKind.FunctionType:
+                case SyntaxKind.ConstructorType:
+                    return emitSignatureDeclarationWithJsDocComments(<FunctionOrConstructorTypeNode>type);
+                case SyntaxKind.TypeLiteral:
+                    return emitTypeLiteral(<TypeLiteralNode>type);
+                case SyntaxKind.Identifier:
+                    return emitEntityName(<Identifier>type);
+                case SyntaxKind.QualifiedName:
+                    return emitEntityName(<QualifiedName>type);
+                default:
+                    Debug.fail("Unknown type annotation: " + type.kind);
+            }
+
+            function emitEntityName(entityName: EntityName) {
+                var visibilityResult = resolver.isEntityNameVisible(entityName, 
+                    // Aliases can be written asynchronously so use correct enclosing declaration
+                    entityName.parent.kind === SyntaxKind.ImportDeclaration ? entityName.parent : enclosingDeclaration);
+
+                handleSymbolAccessibilityError(visibilityResult);
+                writeEntityName(entityName);
+
+                function writeEntityName(entityName: EntityName) {
+                    if (entityName.kind === SyntaxKind.Identifier) {
+                        writeTextOfNode(currentSourceFile, entityName);
+                    }
+                    else {
+                        var qualifiedName = <QualifiedName>entityName;
+                        writeEntityName(qualifiedName.left);
+                        write(".");
+                        writeTextOfNode(currentSourceFile, qualifiedName.right);
+                    }
+                }
+            }
+
+            function emitTypeReference(type: TypeReferenceNode) {
+                emitEntityName(type.typeName);
+                if (type.typeArguments) {
+                    write("<");
+                    emitCommaList(type.typeArguments, emitType);
+                    write(">");
+                }
+            }
+
+            function emitTypeQuery(type: TypeQueryNode) {
+                write("typeof ");
+                emitEntityName(type.exprName);
+            }
+
+            function emitArrayType(type: ArrayTypeNode) {
+                emitType(type.elementType);
+                write("[]");
+            }
+
+            function emitTupleType(type: TupleTypeNode) {
+                write("[");
+                emitCommaList(type.elementTypes, emitType);
+                write("]");
+            }
+
+            function emitUnionType(type: UnionTypeNode) {
+                emitSeparatedList(type.types, " | ", emitType);
+            }
+
+            function emitParenType(type: ParenthesizedTypeNode) {
+                write("(");
+                emitType(type.type);
+                write(")");
+            }
+
+            function emitTypeLiteral(type: TypeLiteralNode) {
+                write("{");
+                if (type.members.length) {
+                    writeLine();
+                    increaseIndent();
+                    // write members
+                    emitLines(type.members);
+                    decreaseIndent();
+                }
+                write("}");
+            }
+        }
+
+        function emitSourceFile(node: SourceFile) {
+            currentSourceFile = node;
+            enclosingDeclaration = node;
+            emitLines(node.statements);
+        }
+
+        function emitExportAssignment(node: ExportAssignment) {
+            write("export = ");
+            writeTextOfNode(currentSourceFile, node.exportName);
+            write(";");
+            writeLine();
+        }
+
+        function emitModuleElementDeclarationFlags(node: Node) {
+            // If the node is parented in the current source file we need to emit export declare or just export
+            if (node.parent === currentSourceFile) {
+                // If the node is exported 
+                if (node.flags & NodeFlags.Export) {
+                    write("export ");
+                }
+
+                if (node.kind !== SyntaxKind.InterfaceDeclaration) {
+                    write("declare ");
+                }
+            }
+        }
+
+        function emitClassMemberDeclarationFlags(node: Declaration) {
+            if (node.flags & NodeFlags.Private) {
+                write("private ");
+            }
+            else if (node.flags & NodeFlags.Protected) {
+                write("protected ");
+            }
+
+            if (node.flags & NodeFlags.Static) {
+                write("static ");
+            }
+        }
+
+        function emitImportDeclaration(node: ImportDeclaration) {
+            var nodeEmitInfo = {
+                declaration: node,
+                outputPos: writer.getTextPos(),
+                indent: writer.getIndent(),
+                hasWritten: resolver.isDeclarationVisible(node)
+            };
+            aliasDeclarationEmitInfo.push(nodeEmitInfo);
+            if (nodeEmitInfo.hasWritten) {
+                writeImportDeclaration(node);
+            }
+        }
+
+        function writeImportDeclaration(node: ImportDeclaration) {
+            // note usage of writer. methods instead of aliases created, just to make sure we are using 
+            // correct writer especially to handle asynchronous alias writing
+            emitJsDocComments(node);
+            if (node.flags & NodeFlags.Export) {
+                write("export ");
+            }
+            write("import ");
+            writeTextOfNode(currentSourceFile, node.name);
+            write(" = ");
+            if (isInternalModuleImportDeclaration(node)) {
+                emitTypeWithNewGetSymbolAccessibilityDiagnostic(<EntityName>node.moduleReference, getImportEntityNameVisibilityError);
+                write(";");
+            }
+            else {
+                write("require(");
+                writeTextOfNode(currentSourceFile, getExternalModuleImportDeclarationExpression(node));
+                write(");");
+            }
+            writer.writeLine();
+
+            function getImportEntityNameVisibilityError(symbolAccesibilityResult: SymbolAccessiblityResult): SymbolAccessibilityDiagnostic {
+                return {
+                    diagnosticMessage: Diagnostics.Import_declaration_0_is_using_private_name_1,
+                    errorNode: node,
+                    typeName: node.name
+                };
+            }
+        }
+
+        function emitModuleDeclaration(node: ModuleDeclaration) {
+            if (resolver.isDeclarationVisible(node)) {
+                emitJsDocComments(node);
+                emitModuleElementDeclarationFlags(node);
+                write("module ");
+                writeTextOfNode(currentSourceFile, node.name);
+                while (node.body.kind !== SyntaxKind.ModuleBlock) {
+                    node = <ModuleDeclaration>node.body;
+                    write(".");
+                    writeTextOfNode(currentSourceFile, node.name);
+                }
+                var prevEnclosingDeclaration = enclosingDeclaration;
+                enclosingDeclaration = node;
+                write(" {");
+                writeLine();
+                increaseIndent();
+                emitLines((<ModuleBlock>node.body).statements);
+                decreaseIndent();
+                write("}");
+                writeLine();
+                enclosingDeclaration = prevEnclosingDeclaration;
+            }
+        }
+
+        function emitTypeAliasDeclaration(node: TypeAliasDeclaration) {
+            if (resolver.isDeclarationVisible(node)) {
+                emitJsDocComments(node);
+                emitModuleElementDeclarationFlags(node);
+                write("type ");
+                writeTextOfNode(currentSourceFile, node.name);
+                write(" = ");
+                emitTypeWithNewGetSymbolAccessibilityDiagnostic(node.type, getTypeAliasDeclarationVisibilityError);
+                write(";");
+                writeLine();
+            }
+            function getTypeAliasDeclarationVisibilityError(symbolAccesibilityResult: SymbolAccessiblityResult): SymbolAccessibilityDiagnostic {
+                return {
+                    diagnosticMessage: Diagnostics.Exported_type_alias_0_has_or_is_using_private_name_1,
+                    errorNode: node.type,
+                    typeName: node.name
+                };
+            }
+        }
+
+        function emitEnumDeclaration(node: EnumDeclaration) {
+            if (resolver.isDeclarationVisible(node)) {
+                emitJsDocComments(node);
+                emitModuleElementDeclarationFlags(node);
+                if (isConst(node)) {
+                    write("const ")
+                }
+                write("enum ");
+                writeTextOfNode(currentSourceFile, node.name);
+                write(" {");
+                writeLine();
+                increaseIndent();
+                emitLines(node.members);
+                decreaseIndent();
+                write("}");
+                writeLine();
+            }
+        }
+
+        function emitEnumMemberDeclaration(node: EnumMember) {
+            emitJsDocComments(node);
+            writeTextOfNode(currentSourceFile, node.name);
+            var enumMemberValue = resolver.getEnumMemberValue(node);
+            if (enumMemberValue !== undefined) {
+                write(" = ");
+                write(enumMemberValue.toString());
+            }
+            write(",");
+            writeLine();
+        }
+
+        function isPrivateMethodTypeParameter(node: TypeParameterDeclaration) {
+            return node.parent.kind === SyntaxKind.MethodDeclaration && (node.parent.flags & NodeFlags.Private);
+        }
+
+        function emitTypeParameters(typeParameters: TypeParameterDeclaration[]) {
+            function emitTypeParameter(node: TypeParameterDeclaration) {
+                increaseIndent();
+                emitJsDocComments(node);
+                decreaseIndent();
+                writeTextOfNode(currentSourceFile, node.name);
+                // If there is constraint present and this is not a type parameter of the private method emit the constraint
+                if (node.constraint && !isPrivateMethodTypeParameter(node)) {
+                    write(" extends ");
+                    if (node.parent.kind === SyntaxKind.FunctionType ||
+                        node.parent.kind === SyntaxKind.ConstructorType ||
+                        (node.parent.parent && node.parent.parent.kind === SyntaxKind.TypeLiteral)) {
+                        Debug.assert(node.parent.kind === SyntaxKind.MethodDeclaration ||
+                            node.parent.kind === SyntaxKind.MethodSignature ||
+                            node.parent.kind === SyntaxKind.FunctionType ||
+                            node.parent.kind === SyntaxKind.ConstructorType ||
+                            node.parent.kind === SyntaxKind.CallSignature ||
+                            node.parent.kind === SyntaxKind.ConstructSignature);
+                        emitType(node.constraint);
+                    }
+                    else {
+                        emitTypeWithNewGetSymbolAccessibilityDiagnostic(node.constraint, getTypeParameterConstraintVisibilityError);
+                    }
+                }
+
+                function getTypeParameterConstraintVisibilityError(symbolAccesibilityResult: SymbolAccessiblityResult): SymbolAccessibilityDiagnostic {
+                    // Type parameter constraints are named by user so we should always be able to name it
+                    var diagnosticMessage: DiagnosticMessage;
+                    switch (node.parent.kind) {
+                        case SyntaxKind.ClassDeclaration:
+                            diagnosticMessage = Diagnostics.Type_parameter_0_of_exported_class_has_or_is_using_private_name_1;
+                            break;
+
+                        case SyntaxKind.InterfaceDeclaration:
+                            diagnosticMessage = Diagnostics.Type_parameter_0_of_exported_interface_has_or_is_using_private_name_1;
+                            break;
+
+                        case SyntaxKind.ConstructSignature:
+                            diagnosticMessage = Diagnostics.Type_parameter_0_of_constructor_signature_from_exported_interface_has_or_is_using_private_name_1;
+                            break;
+
+                        case SyntaxKind.CallSignature:
+                            diagnosticMessage = Diagnostics.Type_parameter_0_of_call_signature_from_exported_interface_has_or_is_using_private_name_1;
+                            break;
+
+                        case SyntaxKind.MethodDeclaration:
+                        case SyntaxKind.MethodSignature:
+                            if (node.parent.flags & NodeFlags.Static) {
+                                diagnosticMessage = Diagnostics.Type_parameter_0_of_public_static_method_from_exported_class_has_or_is_using_private_name_1;
+                            }
+                            else if (node.parent.parent.kind === SyntaxKind.ClassDeclaration) {
+                                diagnosticMessage = Diagnostics.Type_parameter_0_of_public_method_from_exported_class_has_or_is_using_private_name_1;
+                            }
+                            else {
+                                diagnosticMessage = Diagnostics.Type_parameter_0_of_method_from_exported_interface_has_or_is_using_private_name_1;
+                            }
+                            break;
+
+                        case SyntaxKind.FunctionDeclaration:
+                            diagnosticMessage = Diagnostics.Type_parameter_0_of_exported_function_has_or_is_using_private_name_1;
+                            break;
+
+                        default:
+                            Debug.fail("This is unknown parent for type parameter: " + node.parent.kind);
+                    }
+
+                    return {
+                        diagnosticMessage,
+                        errorNode: node,
+                        typeName: node.name
+                    };
+                }
+            }
+
+            if (typeParameters) {
+                write("<");
+                emitCommaList(typeParameters, emitTypeParameter);
+                write(">");
+            }
+        }
+
+        function emitHeritageClause(typeReferences: TypeReferenceNode[], isImplementsList: boolean) {
+            if (typeReferences) {
+                write(isImplementsList ? " implements " : " extends ");
+                emitCommaList(typeReferences, emitTypeOfTypeReference);
+            }
+
+            function emitTypeOfTypeReference(node: TypeReferenceNode) {
+                emitTypeWithNewGetSymbolAccessibilityDiagnostic(node, getHeritageClauseVisibilityError);
+
+                function getHeritageClauseVisibilityError(symbolAccesibilityResult: SymbolAccessiblityResult): SymbolAccessibilityDiagnostic {
+                    var diagnosticMessage: DiagnosticMessage;
+                    // Heritage clause is written by user so it can always be named
+                    if (node.parent.parent.kind === SyntaxKind.ClassDeclaration) {
+                        // Class or Interface implemented/extended is inaccessible
+                        diagnosticMessage = isImplementsList ?
+                            Diagnostics.Implements_clause_of_exported_class_0_has_or_is_using_private_name_1 :
+                            Diagnostics.Extends_clause_of_exported_class_0_has_or_is_using_private_name_1;
+                    }
+                    else {
+                        // interface is inaccessible
+                        diagnosticMessage = Diagnostics.Extends_clause_of_exported_interface_0_has_or_is_using_private_name_1;
+                    }
+
+                    return {
+                        diagnosticMessage,
+                        errorNode: node,
+                        typeName: (<Declaration>node.parent.parent).name
+                    };
+                }
+            }
+        }
+
+        function emitClassDeclaration(node: ClassDeclaration) {
+            function emitParameterProperties(constructorDeclaration: ConstructorDeclaration) {
+                if (constructorDeclaration) {
+                    forEach(constructorDeclaration.parameters, param => {
+                        if (param.flags & NodeFlags.AccessibilityModifier) {
+                            emitPropertyDeclaration(param);
+                        }
+                    });
+                }
+            }
+
+            if (resolver.isDeclarationVisible(node)) {
+                emitJsDocComments(node);
+                emitModuleElementDeclarationFlags(node);
+                write("class ");
+                writeTextOfNode(currentSourceFile, node.name);
+                var prevEnclosingDeclaration = enclosingDeclaration;
+                enclosingDeclaration = node;
+                emitTypeParameters(node.typeParameters);
+                var baseTypeNode = getClassBaseTypeNode(node);
+                if (baseTypeNode) {
+                    emitHeritageClause([baseTypeNode], /*isImplementsList*/ false);
+                }
+                emitHeritageClause(getClassImplementedTypeNodes(node), /*isImplementsList*/ true);
+                write(" {");
+                writeLine();
+                increaseIndent();
+                emitParameterProperties(getFirstConstructorWithBody(node));
+                emitLines(node.members);
+                decreaseIndent();
+                write("}");
+                writeLine();
+                enclosingDeclaration = prevEnclosingDeclaration;
+            }
+        }
+
+        function emitInterfaceDeclaration(node: InterfaceDeclaration) {
+            if (resolver.isDeclarationVisible(node)) {
+                emitJsDocComments(node);
+                emitModuleElementDeclarationFlags(node);
+                write("interface ");
+                writeTextOfNode(currentSourceFile, node.name);
+                var prevEnclosingDeclaration = enclosingDeclaration;
+                enclosingDeclaration = node;
+                emitTypeParameters(node.typeParameters);
+                emitHeritageClause(getInterfaceBaseTypeNodes(node), /*isImplementsList*/ false);
+                write(" {");
+                writeLine();
+                increaseIndent();
+                emitLines(node.members);
+                decreaseIndent();
+                write("}");
+                writeLine();
+                enclosingDeclaration = prevEnclosingDeclaration;
+            }
+        }
+
+        function emitPropertyDeclaration(node: Declaration) {
+            if (hasDynamicName(node)) {
+                return;
+            }
+
+            emitJsDocComments(node);
+            emitClassMemberDeclarationFlags(node);
+            emitVariableDeclaration(<VariableDeclaration>node);
+            write(";");
+            writeLine();
+        }
+
+        function emitVariableDeclaration(node: VariableDeclaration) {
+            // If we are emitting property it isn't moduleElement and hence we already know it needs to be emitted
+            // so there is no check needed to see if declaration is visible
+            if (node.kind !== SyntaxKind.VariableDeclaration || resolver.isDeclarationVisible(node)) {
+                // If this node is a computed name, it can only be a symbol, because we've already skipped
+                // it if it's not a well known symbol. In that case, the text of the name will be exactly
+                // what we want, namely the name expression enclosed in brackets.
+                writeTextOfNode(currentSourceFile, node.name);
+                // If optional property emit ?
+                if ((node.kind === SyntaxKind.PropertyDeclaration || node.kind === SyntaxKind.PropertySignature) && hasQuestionToken(node)) {
+                    write("?");
+                }
+                if ((node.kind === SyntaxKind.PropertyDeclaration || node.kind === SyntaxKind.PropertySignature) && node.parent.kind === SyntaxKind.TypeLiteral) {
+                    emitTypeOfVariableDeclarationFromTypeLiteral(node);
+                }
+                else if (!(node.flags & NodeFlags.Private)) {
+                    writeTypeOfDeclaration(node, node.type, getVariableDeclarationTypeVisibilityError);
+                }
+            }
+
+            function getVariableDeclarationTypeVisibilityError(symbolAccesibilityResult: SymbolAccessiblityResult): SymbolAccessibilityDiagnostic {
+                var diagnosticMessage: DiagnosticMessage;
+                if (node.kind === SyntaxKind.VariableDeclaration) {
+                    diagnosticMessage = symbolAccesibilityResult.errorModuleName ?
+                    symbolAccesibilityResult.accessibility === SymbolAccessibility.CannotBeNamed ?
+                    Diagnostics.Exported_variable_0_has_or_is_using_name_1_from_external_module_2_but_cannot_be_named :
+                    Diagnostics.Exported_variable_0_has_or_is_using_name_1_from_private_module_2 :
+                    Diagnostics.Exported_variable_0_has_or_is_using_private_name_1;
+                }
+                // This check is to ensure we don't report error on constructor parameter property as that error would be reported during parameter emit
+                else if (node.kind === SyntaxKind.PropertyDeclaration || node.kind === SyntaxKind.PropertySignature) {
+                    // TODO(jfreeman): Deal with computed properties in error reporting.
+                    if (node.flags & NodeFlags.Static) {
+                        diagnosticMessage = symbolAccesibilityResult.errorModuleName ?
+                        symbolAccesibilityResult.accessibility === SymbolAccessibility.CannotBeNamed ?
+                        Diagnostics.Public_static_property_0_of_exported_class_has_or_is_using_name_1_from_external_module_2_but_cannot_be_named :
+                        Diagnostics.Public_static_property_0_of_exported_class_has_or_is_using_name_1_from_private_module_2 :
+                        Diagnostics.Public_static_property_0_of_exported_class_has_or_is_using_private_name_1;
+                    }
+                    else if (node.parent.kind === SyntaxKind.ClassDeclaration) {
+                        diagnosticMessage = symbolAccesibilityResult.errorModuleName ?
+                        symbolAccesibilityResult.accessibility === SymbolAccessibility.CannotBeNamed ?
+                        Diagnostics.Public_property_0_of_exported_class_has_or_is_using_name_1_from_external_module_2_but_cannot_be_named :
+                        Diagnostics.Public_property_0_of_exported_class_has_or_is_using_name_1_from_private_module_2 :
+                        Diagnostics.Public_property_0_of_exported_class_has_or_is_using_private_name_1;
+                    }
+                    else {
+                        // Interfaces cannot have types that cannot be named
+                        diagnosticMessage = symbolAccesibilityResult.errorModuleName ?
+                        Diagnostics.Property_0_of_exported_interface_has_or_is_using_name_1_from_private_module_2 :
+                        Diagnostics.Property_0_of_exported_interface_has_or_is_using_private_name_1;
+                    }
+                }
+
+                return diagnosticMessage !== undefined ? {
+                    diagnosticMessage,
+                    errorNode: node,
+                    typeName: node.name
+                } : undefined;
+            }
+        }
+
+        function emitTypeOfVariableDeclarationFromTypeLiteral(node: VariableLikeDeclaration) {
+            // if this is property of type literal, 
+            // or is parameter of method/call/construct/index signature of type literal
+            // emit only if type is specified
+            if (node.type) {
+                write(": ");
+                emitType(node.type);
+            }
+        }
+
+        function emitVariableStatement(node: VariableStatement) {
+            var hasDeclarationWithEmit = forEach(node.declarationList.declarations, varDeclaration => resolver.isDeclarationVisible(varDeclaration));
+            if (hasDeclarationWithEmit) {
+                emitJsDocComments(node);
+                emitModuleElementDeclarationFlags(node);
+                if (isLet(node.declarationList)) {
+                    write("let ");
+                }
+                else if (isConst(node.declarationList)) {
+                    write("const ");
+                }
+                else {
+                    write("var ");
+                }
+                emitCommaList(node.declarationList.declarations, emitVariableDeclaration);
+                write(";");
+                writeLine();
+            }
+        }
+
+        function emitAccessorDeclaration(node: AccessorDeclaration) {
+            if (hasDynamicName(node)) {
+                return;
+            }
+            
+            var accessors = getAllAccessorDeclarations(<ClassDeclaration>node.parent, node);
+            if (node === accessors.firstAccessor) {
+                emitJsDocComments(accessors.getAccessor);
+                emitJsDocComments(accessors.setAccessor);
+                emitClassMemberDeclarationFlags(node);
+                writeTextOfNode(currentSourceFile, node.name);
+                if (!(node.flags & NodeFlags.Private)) {
+                    var accessorWithTypeAnnotation: AccessorDeclaration = node;
+                    var type = getTypeAnnotationFromAccessor(node);
+                    if (!type) {
+                        // couldn't get type for the first accessor, try the another one
+                        var anotherAccessor = node.kind === SyntaxKind.GetAccessor ? accessors.setAccessor : accessors.getAccessor;
+                        type = getTypeAnnotationFromAccessor(anotherAccessor);
+                        if (type) {
+                            accessorWithTypeAnnotation = anotherAccessor;
+                        }
+                    }
+                    writeTypeOfDeclaration(node, type, getAccessorDeclarationTypeVisibilityError);
+                }
+                write(";");
+                writeLine();
+            }
+
+            function getTypeAnnotationFromAccessor(accessor: AccessorDeclaration): TypeNode | StringLiteralExpression {
+                if (accessor) {
+                    return accessor.kind === SyntaxKind.GetAccessor
+                        ? accessor.type // Getter - return type
+                        : accessor.parameters[0].type; // Setter parameter type
+                }
+            }
+
+            function getAccessorDeclarationTypeVisibilityError(symbolAccesibilityResult: SymbolAccessiblityResult): SymbolAccessibilityDiagnostic {
+                var diagnosticMessage: DiagnosticMessage;
+                if (accessorWithTypeAnnotation.kind === SyntaxKind.SetAccessor) {
+                    // Setters have to have type named and cannot infer it so, the type should always be named
+                    if (accessorWithTypeAnnotation.parent.flags & NodeFlags.Static) {
+                        diagnosticMessage = symbolAccesibilityResult.errorModuleName ?
+                        Diagnostics.Parameter_0_of_public_static_property_setter_from_exported_class_has_or_is_using_name_1_from_private_module_2 :
+                        Diagnostics.Parameter_0_of_public_static_property_setter_from_exported_class_has_or_is_using_private_name_1;
+                    }
+                    else {
+                        diagnosticMessage = symbolAccesibilityResult.errorModuleName ?
+                        Diagnostics.Parameter_0_of_public_property_setter_from_exported_class_has_or_is_using_name_1_from_private_module_2 :
+                        Diagnostics.Parameter_0_of_public_property_setter_from_exported_class_has_or_is_using_private_name_1;
+                    }
+                    return {
+                        diagnosticMessage,
+                        errorNode: <Node>accessorWithTypeAnnotation.parameters[0],
+                        // TODO(jfreeman): Investigate why we are passing node.name instead of node.parameters[0].name
+                        typeName: accessorWithTypeAnnotation.name
+                    };
+                }
+                else {
+                    if (accessorWithTypeAnnotation.flags & NodeFlags.Static) {
+                        diagnosticMessage = symbolAccesibilityResult.errorModuleName ?
+                        symbolAccesibilityResult.accessibility === SymbolAccessibility.CannotBeNamed ?
+                        Diagnostics.Return_type_of_public_static_property_getter_from_exported_class_has_or_is_using_name_0_from_external_module_1_but_cannot_be_named :
+                        Diagnostics.Return_type_of_public_static_property_getter_from_exported_class_has_or_is_using_name_0_from_private_module_1 :
+                        Diagnostics.Return_type_of_public_static_property_getter_from_exported_class_has_or_is_using_private_name_0;
+                    }
+                    else {
+                        diagnosticMessage = symbolAccesibilityResult.errorModuleName ?
+                        symbolAccesibilityResult.accessibility === SymbolAccessibility.CannotBeNamed ?
+                        Diagnostics.Return_type_of_public_property_getter_from_exported_class_has_or_is_using_name_0_from_external_module_1_but_cannot_be_named :
+                        Diagnostics.Return_type_of_public_property_getter_from_exported_class_has_or_is_using_name_0_from_private_module_1 :
+                        Diagnostics.Return_type_of_public_property_getter_from_exported_class_has_or_is_using_private_name_0;
+                    }
+                    return {
+                        diagnosticMessage,
+                        errorNode: <Node>accessorWithTypeAnnotation.name,
+                        typeName: undefined
+                    };
+                }
+            }
+        }
+
+        function emitFunctionDeclaration(node: FunctionLikeDeclaration) {
+            if (hasDynamicName(node)) {
+                return;
+            }
+
+            // If we are emitting Method/Constructor it isn't moduleElement and hence already determined to be emitting
+            // so no need to verify if the declaration is visible
+            if ((node.kind !== SyntaxKind.FunctionDeclaration || resolver.isDeclarationVisible(node)) &&
+                !resolver.isImplementationOfOverload(node)) {
+                emitJsDocComments(node);
+                if (node.kind === SyntaxKind.FunctionDeclaration) {
+                    emitModuleElementDeclarationFlags(node);
+                }
+                else if (node.kind === SyntaxKind.MethodDeclaration) {
+                    emitClassMemberDeclarationFlags(node);
+                }
+                if (node.kind === SyntaxKind.FunctionDeclaration) {
+                    write("function ");
+                    writeTextOfNode(currentSourceFile, node.name);
+                }
+                else if (node.kind === SyntaxKind.Constructor) {
+                    write("constructor");
+                }
+                else {
+                    writeTextOfNode(currentSourceFile, node.name);
+                    if (hasQuestionToken(node)) {
+                        write("?");
+                    }
+                }
+                emitSignatureDeclaration(node);
+            }
+        }
+
+        function emitSignatureDeclarationWithJsDocComments(node: SignatureDeclaration) {
+            emitJsDocComments(node);
+            emitSignatureDeclaration(node);
+        }
+
+        function emitSignatureDeclaration(node: SignatureDeclaration) {
+            // Construct signature or constructor type write new Signature
+            if (node.kind === SyntaxKind.ConstructSignature || node.kind === SyntaxKind.ConstructorType) {
+                write("new ");
+            }
+            emitTypeParameters(node.typeParameters);
+            if (node.kind === SyntaxKind.IndexSignature) {
+                write("[");
+            }
+            else {
+                write("(");
+            }
+
+            var prevEnclosingDeclaration = enclosingDeclaration;
+            enclosingDeclaration = node;
+
+            // Parameters
+            emitCommaList(node.parameters, emitParameterDeclaration);
+
+            if (node.kind === SyntaxKind.IndexSignature) {
+                write("]");
+            }
+            else {
+                write(")");
+            }
+
+            // If this is not a constructor and is not private, emit the return type
+            var isFunctionTypeOrConstructorType = node.kind === SyntaxKind.FunctionType || node.kind === SyntaxKind.ConstructorType;
+            if (isFunctionTypeOrConstructorType || node.parent.kind === SyntaxKind.TypeLiteral) {
+                // Emit type literal signature return type only if specified
+                if (node.type) {
+                    write(isFunctionTypeOrConstructorType ? " => " : ": ");
+                    emitType(node.type);
+                }
+            }
+            else if (node.kind !== SyntaxKind.Constructor && !(node.flags & NodeFlags.Private)) {
+                writeReturnTypeAtSignature(node, getReturnTypeVisibilityError);
+            }
+
+            enclosingDeclaration = prevEnclosingDeclaration;
+
+            if (!isFunctionTypeOrConstructorType) {
+                write(";");
+                writeLine();
+            }
+
+            function getReturnTypeVisibilityError(symbolAccesibilityResult: SymbolAccessiblityResult): SymbolAccessibilityDiagnostic {
+                var diagnosticMessage: DiagnosticMessage;
+                switch (node.kind) {
+                    case SyntaxKind.ConstructSignature:
+                        // Interfaces cannot have return types that cannot be named
+                        diagnosticMessage = symbolAccesibilityResult.errorModuleName ?
+                        Diagnostics.Return_type_of_constructor_signature_from_exported_interface_has_or_is_using_name_0_from_private_module_1 :
+                        Diagnostics.Return_type_of_constructor_signature_from_exported_interface_has_or_is_using_private_name_0;
+                        break;
+
+                    case SyntaxKind.CallSignature:
+                        // Interfaces cannot have return types that cannot be named
+                        diagnosticMessage = symbolAccesibilityResult.errorModuleName ?
+                        Diagnostics.Return_type_of_call_signature_from_exported_interface_has_or_is_using_name_0_from_private_module_1 :
+                        Diagnostics.Return_type_of_call_signature_from_exported_interface_has_or_is_using_private_name_0;
+                        break;
+
+                    case SyntaxKind.IndexSignature:
+                        // Interfaces cannot have return types that cannot be named
+                        diagnosticMessage = symbolAccesibilityResult.errorModuleName ?
+                        Diagnostics.Return_type_of_index_signature_from_exported_interface_has_or_is_using_name_0_from_private_module_1 :
+                        Diagnostics.Return_type_of_index_signature_from_exported_interface_has_or_is_using_private_name_0;
+                        break;
+
+                    case SyntaxKind.MethodDeclaration:
+                    case SyntaxKind.MethodSignature:
+                        if (node.flags & NodeFlags.Static) {
+                            diagnosticMessage = symbolAccesibilityResult.errorModuleName ?
+                            symbolAccesibilityResult.accessibility === SymbolAccessibility.CannotBeNamed ?
+                            Diagnostics.Return_type_of_public_static_method_from_exported_class_has_or_is_using_name_0_from_external_module_1_but_cannot_be_named :
+                            Diagnostics.Return_type_of_public_static_method_from_exported_class_has_or_is_using_name_0_from_private_module_1 :
+                            Diagnostics.Return_type_of_public_static_method_from_exported_class_has_or_is_using_private_name_0;
+                        }
+                        else if (node.parent.kind === SyntaxKind.ClassDeclaration) {
+                            diagnosticMessage = symbolAccesibilityResult.errorModuleName ?
+                            symbolAccesibilityResult.accessibility === SymbolAccessibility.CannotBeNamed ?
+                            Diagnostics.Return_type_of_public_method_from_exported_class_has_or_is_using_name_0_from_external_module_1_but_cannot_be_named :
+                            Diagnostics.Return_type_of_public_method_from_exported_class_has_or_is_using_name_0_from_private_module_1 :
+                            Diagnostics.Return_type_of_public_method_from_exported_class_has_or_is_using_private_name_0;
+                        }
+                        else {
+                            // Interfaces cannot have return types that cannot be named
+                            diagnosticMessage = symbolAccesibilityResult.errorModuleName ?
+                            Diagnostics.Return_type_of_method_from_exported_interface_has_or_is_using_name_0_from_private_module_1 :
+                            Diagnostics.Return_type_of_method_from_exported_interface_has_or_is_using_private_name_0;
+                        }
+                        break;
+
+                    case SyntaxKind.FunctionDeclaration:
+                        diagnosticMessage = symbolAccesibilityResult.errorModuleName ?
+                        symbolAccesibilityResult.accessibility === SymbolAccessibility.CannotBeNamed ?
+                        Diagnostics.Return_type_of_exported_function_has_or_is_using_name_0_from_external_module_1_but_cannot_be_named :
+                        Diagnostics.Return_type_of_exported_function_has_or_is_using_name_0_from_private_module_1 :
+                        Diagnostics.Return_type_of_exported_function_has_or_is_using_private_name_0;
+                        break;
+
+                    default:
+                        Debug.fail("This is unknown kind for signature: " + node.kind);
+                }
+
+                return {
+                    diagnosticMessage,
+                    errorNode: <Node>node.name || node,
+                };
+            }
+        }
+
+        function emitParameterDeclaration(node: ParameterDeclaration) {
+            increaseIndent();
+            emitJsDocComments(node);
+            if (node.dotDotDotToken) {
+                write("...");
+            }
+            if (isBindingPattern(node.name)) {
+                write("_" + indexOf((<FunctionLikeDeclaration>node.parent).parameters, node));
+            }
+            else {
+                writeTextOfNode(currentSourceFile, node.name);
+            }
+            if (node.initializer || hasQuestionToken(node)) {
+                write("?");
+            }
+            decreaseIndent();
+
+            if (node.parent.kind === SyntaxKind.FunctionType ||
+                node.parent.kind === SyntaxKind.ConstructorType ||
+                node.parent.parent.kind === SyntaxKind.TypeLiteral) {
+                emitTypeOfVariableDeclarationFromTypeLiteral(node);
+            }
+            else if (!(node.parent.flags & NodeFlags.Private)) {
+                writeTypeOfDeclaration(node, node.type, getParameterDeclarationTypeVisibilityError);
+            }
+
+            function getParameterDeclarationTypeVisibilityError(symbolAccesibilityResult: SymbolAccessiblityResult): SymbolAccessibilityDiagnostic {
+                var diagnosticMessage: DiagnosticMessage;
+                switch (node.parent.kind) {
+                    case SyntaxKind.Constructor:
+                        diagnosticMessage = symbolAccesibilityResult.errorModuleName ?
+                        symbolAccesibilityResult.accessibility === SymbolAccessibility.CannotBeNamed ?
+                        Diagnostics.Parameter_0_of_constructor_from_exported_class_has_or_is_using_name_1_from_external_module_2_but_cannot_be_named :
+                        Diagnostics.Parameter_0_of_constructor_from_exported_class_has_or_is_using_name_1_from_private_module_2 :
+                        Diagnostics.Parameter_0_of_constructor_from_exported_class_has_or_is_using_private_name_1;
+                        break;
+
+                    case SyntaxKind.ConstructSignature:
+                        // Interfaces cannot have parameter types that cannot be named
+                        diagnosticMessage = symbolAccesibilityResult.errorModuleName ?
+                        Diagnostics.Parameter_0_of_constructor_signature_from_exported_interface_has_or_is_using_name_1_from_private_module_2 :
+                        Diagnostics.Parameter_0_of_constructor_signature_from_exported_interface_has_or_is_using_private_name_1;
+                        break;
+
+                    case SyntaxKind.CallSignature:
+                        // Interfaces cannot have parameter types that cannot be named
+                        diagnosticMessage = symbolAccesibilityResult.errorModuleName ?
+                        Diagnostics.Parameter_0_of_call_signature_from_exported_interface_has_or_is_using_name_1_from_private_module_2 :
+                        Diagnostics.Parameter_0_of_call_signature_from_exported_interface_has_or_is_using_private_name_1;
+                        break;
+
+                    case SyntaxKind.MethodDeclaration:
+                    case SyntaxKind.MethodSignature:
+                        if (node.parent.flags & NodeFlags.Static) {
+                            diagnosticMessage = symbolAccesibilityResult.errorModuleName ?
+                            symbolAccesibilityResult.accessibility === SymbolAccessibility.CannotBeNamed ?
+                            Diagnostics.Parameter_0_of_public_static_method_from_exported_class_has_or_is_using_name_1_from_external_module_2_but_cannot_be_named :
+                            Diagnostics.Parameter_0_of_public_static_method_from_exported_class_has_or_is_using_name_1_from_private_module_2 :
+                            Diagnostics.Parameter_0_of_public_static_method_from_exported_class_has_or_is_using_private_name_1;
+                        }
+                        else if (node.parent.parent.kind === SyntaxKind.ClassDeclaration) {
+                            diagnosticMessage = symbolAccesibilityResult.errorModuleName ?
+                            symbolAccesibilityResult.accessibility === SymbolAccessibility.CannotBeNamed ?
+                            Diagnostics.Parameter_0_of_public_method_from_exported_class_has_or_is_using_name_1_from_external_module_2_but_cannot_be_named :
+                            Diagnostics.Parameter_0_of_public_method_from_exported_class_has_or_is_using_name_1_from_private_module_2 :
+                            Diagnostics.Parameter_0_of_public_method_from_exported_class_has_or_is_using_private_name_1;
+                        }
+                        else {
+                            // Interfaces cannot have parameter types that cannot be named
+                            diagnosticMessage = symbolAccesibilityResult.errorModuleName ?
+                            Diagnostics.Parameter_0_of_method_from_exported_interface_has_or_is_using_name_1_from_private_module_2 :
+                            Diagnostics.Parameter_0_of_method_from_exported_interface_has_or_is_using_private_name_1;
+                        }
+                        break;
+
+                    case SyntaxKind.FunctionDeclaration:
+                        diagnosticMessage = symbolAccesibilityResult.errorModuleName ?
+                        symbolAccesibilityResult.accessibility === SymbolAccessibility.CannotBeNamed ?
+                        Diagnostics.Parameter_0_of_exported_function_has_or_is_using_name_1_from_external_module_2_but_cannot_be_named :
+                        Diagnostics.Parameter_0_of_exported_function_has_or_is_using_name_1_from_private_module_2 :
+                        Diagnostics.Parameter_0_of_exported_function_has_or_is_using_private_name_1;
+                        break;
+
+                    default:
+                        Debug.fail("This is unknown parent for parameter: " + node.parent.kind);
+                }
+
+                return {
+                    diagnosticMessage,
+                    errorNode: node,
+                    typeName: node.name
+                };
+            }
+        }
+
+        function emitNode(node: Node) {
+            switch (node.kind) {
+                case SyntaxKind.Constructor:
+                case SyntaxKind.FunctionDeclaration:
+                case SyntaxKind.MethodDeclaration:
+                case SyntaxKind.MethodSignature:
+                    return emitFunctionDeclaration(<FunctionLikeDeclaration>node);
+                case SyntaxKind.ConstructSignature:
+                case SyntaxKind.CallSignature:
+                case SyntaxKind.IndexSignature:
+                    return emitSignatureDeclarationWithJsDocComments(<SignatureDeclaration>node);
+                case SyntaxKind.GetAccessor:
+                case SyntaxKind.SetAccessor:
+                    return emitAccessorDeclaration(<AccessorDeclaration>node);
+                case SyntaxKind.VariableStatement:
+                    return emitVariableStatement(<VariableStatement>node);
+                case SyntaxKind.PropertyDeclaration:
+                case SyntaxKind.PropertySignature:
+                    return emitPropertyDeclaration(<PropertyDeclaration>node);
+                case SyntaxKind.InterfaceDeclaration:
+                    return emitInterfaceDeclaration(<InterfaceDeclaration>node);
+                case SyntaxKind.ClassDeclaration:
+                    return emitClassDeclaration(<ClassDeclaration>node);
+                case SyntaxKind.TypeAliasDeclaration:
+                    return emitTypeAliasDeclaration(<TypeAliasDeclaration>node);
+                case SyntaxKind.EnumMember:
+                    return emitEnumMemberDeclaration(<EnumMember>node);
+                case SyntaxKind.EnumDeclaration:
+                    return emitEnumDeclaration(<EnumDeclaration>node);
+                case SyntaxKind.ModuleDeclaration:
+                    return emitModuleDeclaration(<ModuleDeclaration>node);
+                case SyntaxKind.ImportDeclaration:
+                    return emitImportDeclaration(<ImportDeclaration>node);
+                case SyntaxKind.ExportAssignment:
+                    return emitExportAssignment(<ExportAssignment>node);
+                case SyntaxKind.SourceFile:
+                    return emitSourceFile(<SourceFile>node);
+            }
+        }
+
+        // Contains the reference paths that needs to go in the declaration file. 
+        // Collecting this separately because reference paths need to be first thing in the declaration file 
+        // and we could be collecting these paths from multiple files into single one with --out option
+        var referencePathsOutput = "";
+        function writeReferencePath(referencedFile: SourceFile) {
+            var declFileName = referencedFile.flags & NodeFlags.DeclarationFile
+                ? referencedFile.filename // Declaration file, use declaration file name
+                : shouldEmitToOwnFile(referencedFile, compilerOptions)
+                    ? getOwnEmitOutputFilePath(referencedFile, host, ".d.ts") // Own output file so get the .d.ts file
+                    : removeFileExtension(compilerOptions.out) + ".d.ts";// Global out file
+
+            declFileName = getRelativePathToDirectoryOrUrl(
+                getDirectoryPath(normalizeSlashes(jsFilePath)),
+                declFileName,
+                host.getCurrentDirectory(),
+                host.getCanonicalFileName,
+            /*isAbsolutePathAnUrl*/ false);
+
+            referencePathsOutput += "/// <reference path=\"" + declFileName + "\" />" + newLine;
+        }
+
+        if (root) {
+            // Emitting just a single file, so emit references in this file only
+            if (!compilerOptions.noResolve) {
+                var addedGlobalFileReference = false;
+                forEach(root.referencedFiles, fileReference => {
+                    var referencedFile = tryResolveScriptReference(host, root, fileReference);
+
+                    // All the references that are not going to be part of same file
+                    if (referencedFile && ((referencedFile.flags & NodeFlags.DeclarationFile) || // This is a declare file reference
+                        shouldEmitToOwnFile(referencedFile, compilerOptions) || // This is referenced file is emitting its own js file
+                        !addedGlobalFileReference)) { // Or the global out file corresponding to this reference was not added
+
+                        writeReferencePath(referencedFile);
+                        if (!isExternalModuleOrDeclarationFile(referencedFile)) {
+                            addedGlobalFileReference = true;
+                        }
+                    }
+                });
+            }
+
+            emitNode(root);
+        }
+        else {
+            // Emit references corresponding to this file
+            var emittedReferencedFiles: SourceFile[] = [];
+            forEach(host.getSourceFiles(), sourceFile => {
+                if (!isExternalModuleOrDeclarationFile(sourceFile)) {
+                    // Check what references need to be added
+                    if (!compilerOptions.noResolve) {
+                        forEach(sourceFile.referencedFiles, fileReference => {
+                            var referencedFile = tryResolveScriptReference(host, sourceFile, fileReference);
+
+                            // If the reference file is a declaration file or an external module, emit that reference
+                            if (referencedFile && (isExternalModuleOrDeclarationFile(referencedFile) &&
+                                !contains(emittedReferencedFiles, referencedFile))) { // If the file reference was not already emitted
+
+                                writeReferencePath(referencedFile);
+                                emittedReferencedFiles.push(referencedFile);
+                            }
+                        });
+                    }
+
+                    emitNode(sourceFile);
+                }
+            });
+        }
+
+        return {
+            reportedDeclarationError,
+            aliasDeclarationEmitInfo,
+            synchronousDeclarationOutput: writer.getText(),
+            referencePathsOutput,
+        }
+    }
+    
+    export function getDeclarationDiagnostics(host: EmitHost, resolver: EmitResolver, targetSourceFile: SourceFile): Diagnostic[] {
+        var diagnostics: Diagnostic[] = [];
+        var jsFilePath = getOwnEmitOutputFilePath(targetSourceFile, host, ".js");
+        emitDeclarations(host, resolver, diagnostics, jsFilePath, targetSourceFile);
+        return diagnostics;
+    }
+
+    // targetSourceFile is when users only want one file in entire project to be emitted. This is used in compilerOnSave feature
+    export function emitFiles(resolver: EmitResolver, host: EmitHost, targetSourceFile?: SourceFile): EmitResult {
+        // var program = resolver.getProgram();
+        var compilerOptions = host.getCompilerOptions();
+        var languageVersion = compilerOptions.target || ScriptTarget.ES3;
+        var sourceMapDataList: SourceMapData[] = compilerOptions.sourceMap ? [] : undefined;
+        var diagnostics: Diagnostic[] = [];
+        var newLine = host.getNewLine();
+
+        function emitJavaScript(jsFilePath: string, root?: SourceFile) {
+            var writer = createTextWriter(newLine);
+            var write = writer.write;
+            var writeTextOfNode = writer.writeTextOfNode;
+            var writeLine = writer.writeLine;
+            var increaseIndent = writer.increaseIndent;
+            var decreaseIndent = writer.decreaseIndent;
+
+            var currentSourceFile: SourceFile;
+
+            var extendsEmitted = false;
+            var tempCount = 0;
+            var tempVariables: Identifier[];
+            var tempParameters: Identifier[];
+
+            /** write emitted output to disk*/
+            var writeEmittedFiles = writeJavaScriptFile;
+
+            /** Emit leading comments of the node */
+            var emitLeadingComments = compilerOptions.removeComments ? (node: Node) => { } : emitLeadingDeclarationComments;
+
+            /** Emit Trailing comments of the node */
+            var emitTrailingComments = compilerOptions.removeComments ? (node: Node) => { } : emitTrailingDeclarationComments;
+
+            var emitLeadingCommentsOfPosition = compilerOptions.removeComments ? (pos: number) => { } : emitLeadingCommentsOfLocalPosition;
+
+            var detachedCommentsInfo: { nodePos: number; detachedCommentEndPos: number }[];
+            /** Emit detached comments of the node */
+            var emitDetachedComments = compilerOptions.removeComments ? (pos: number) => { } : emitDetachedCommentsAtPosition;
+
+            /** Emits /// or pinned which is comment starting with /*! comments */
+            var emitPinnedOrTripleSlashComments = compilerOptions.removeComments ? (node: Node) => { } : emitPinnedOrTripleSlashCommentsOfNode;
+
+            var writeComment = writeCommentSpan;
+
+            /** Emit a node */
+            var emit = emitNode;
+
+            /** Called just before starting emit of a node */
+            var emitStart = function (node: Node) { };
+
+            /** Called once the emit of the node is done */
+            var emitEnd = function (node: Node) { };
+
+            /** Emit the text for the given token that comes after startPos
+              * This by default writes the text provided with the given tokenKind 
+              * but if optional emitFn callback is provided the text is emitted using the callback instead of default text
+              * @param tokenKind the kind of the token to search and emit
+              * @param startPos the position in the source to start searching for the token
+              * @param emitFn if given will be invoked to emit the text instead of actual token emit */
+            var emitToken = emitTokenText;
+
+            /** Called to before starting the lexical scopes as in function/class in the emitted code because of node
+              * @param scopeDeclaration node that starts the lexical scope
+              * @param scopeName Optional name of this scope instead of deducing one from the declaration node */
+            var scopeEmitStart = function (scopeDeclaration: Node, scopeName?: string) { }
+
+            /** Called after coming out of the scope */
+            var scopeEmitEnd = function () { }
+
+            /** Sourcemap data that will get encoded */
+            var sourceMapData: SourceMapData;
+
+            function initializeEmitterWithSourceMaps() {
+                var sourceMapDir: string; // The directory in which sourcemap will be
+
+                // Current source map file and its index in the sources list
+                var sourceMapSourceIndex = -1;
+
+                // Names and its index map
+                var sourceMapNameIndexMap: Map<number> = {};
+                var sourceMapNameIndices: number[] = [];
+                function getSourceMapNameIndex() {
+                    return sourceMapNameIndices.length ? sourceMapNameIndices[sourceMapNameIndices.length - 1] : -1;
+                }
+
+                // Last recorded and encoded spans
+                var lastRecordedSourceMapSpan: SourceMapSpan;
+                var lastEncodedSourceMapSpan: SourceMapSpan = {
+                    emittedLine: 1,
+                    emittedColumn: 1,
+                    sourceLine: 1,
+                    sourceColumn: 1,
+                    sourceIndex: 0
+                };
+                var lastEncodedNameIndex = 0;
+
+                // Encoding for sourcemap span
+                function encodeLastRecordedSourceMapSpan() {
+                    if (!lastRecordedSourceMapSpan || lastRecordedSourceMapSpan === lastEncodedSourceMapSpan) {
+                        return;
+                    }
+
+                    var prevEncodedEmittedColumn = lastEncodedSourceMapSpan.emittedColumn;
+                    // Line/Comma delimiters
+                    if (lastEncodedSourceMapSpan.emittedLine == lastRecordedSourceMapSpan.emittedLine) {
+                        // Emit comma to separate the entry
+                        if (sourceMapData.sourceMapMappings) {
+                            sourceMapData.sourceMapMappings += ",";
+                        }
+                    }
+                    else {
+                        // Emit line delimiters
+                        for (var encodedLine = lastEncodedSourceMapSpan.emittedLine; encodedLine < lastRecordedSourceMapSpan.emittedLine; encodedLine++) {
+                            sourceMapData.sourceMapMappings += ";";
+                        }
+                        prevEncodedEmittedColumn = 1;
+                    }
+
+                    // 1. Relative Column 0 based
+                    sourceMapData.sourceMapMappings += base64VLQFormatEncode(lastRecordedSourceMapSpan.emittedColumn - prevEncodedEmittedColumn);
+
+                    // 2. Relative sourceIndex 
+                    sourceMapData.sourceMapMappings += base64VLQFormatEncode(lastRecordedSourceMapSpan.sourceIndex - lastEncodedSourceMapSpan.sourceIndex);
+
+                    // 3. Relative sourceLine 0 based
+                    sourceMapData.sourceMapMappings += base64VLQFormatEncode(lastRecordedSourceMapSpan.sourceLine - lastEncodedSourceMapSpan.sourceLine);
+
+                    // 4. Relative sourceColumn 0 based 
+                    sourceMapData.sourceMapMappings += base64VLQFormatEncode(lastRecordedSourceMapSpan.sourceColumn - lastEncodedSourceMapSpan.sourceColumn);
+
+                    // 5. Relative namePosition 0 based
+                    if (lastRecordedSourceMapSpan.nameIndex >= 0) {
+                        sourceMapData.sourceMapMappings += base64VLQFormatEncode(lastRecordedSourceMapSpan.nameIndex - lastEncodedNameIndex);
+                        lastEncodedNameIndex = lastRecordedSourceMapSpan.nameIndex;
+                    }
+
+                    lastEncodedSourceMapSpan = lastRecordedSourceMapSpan;
+                    sourceMapData.sourceMapDecodedMappings.push(lastEncodedSourceMapSpan);
+
+                    function base64VLQFormatEncode(inValue: number) {
+                        function base64FormatEncode(inValue: number) {
+                            if (inValue < 64) {
+                                return 'ABCDEFGHIJKLMNOPQRSTUVWXYZabcdefghijklmnopqrstuvwxyz0123456789+/'.charAt(inValue);
+                            }
+                            throw TypeError(inValue + ": not a 64 based value");
+                        }
+
+                        // Add a new least significant bit that has the sign of the value.
+                        // if negative number the least significant bit that gets added to the number has value 1
+                        // else least significant bit value that gets added is 0
+                        // eg. -1 changes to binary : 01 [1] => 3
+                        //     +1 changes to binary : 01 [0] => 2
+                        if (inValue < 0) {
+                            inValue = ((-inValue) << 1) + 1;
+                        }
+                        else {
+                            inValue = inValue << 1;
+                        }
+
+                        // Encode 5 bits at a time starting from least significant bits
+                        var encodedStr = "";
+                        do {
+                            var currentDigit = inValue & 31; // 11111
+                            inValue = inValue >> 5;
+                            if (inValue > 0) {
+                                // There are still more digits to decode, set the msb (6th bit)
+                                currentDigit = currentDigit | 32;
+                            }
+                            encodedStr = encodedStr + base64FormatEncode(currentDigit);
+                        } while (inValue > 0);
+
+                        return encodedStr;
+                    }
+                }
+
+                function recordSourceMapSpan(pos: number) {
+                    var sourceLinePos = currentSourceFile.getLineAndCharacterFromPosition(pos);
+                    var emittedLine = writer.getLine();
+                    var emittedColumn = writer.getColumn();
+
+                    // If this location wasn't recorded or the location in source is going backwards, record the span
+                    if (!lastRecordedSourceMapSpan ||
+                        lastRecordedSourceMapSpan.emittedLine != emittedLine ||
+                        lastRecordedSourceMapSpan.emittedColumn != emittedColumn ||
+                        (lastRecordedSourceMapSpan.sourceIndex === sourceMapSourceIndex &&
+                        (lastRecordedSourceMapSpan.sourceLine > sourceLinePos.line ||
+                        (lastRecordedSourceMapSpan.sourceLine === sourceLinePos.line && lastRecordedSourceMapSpan.sourceColumn > sourceLinePos.character)))) {
+                        // Encode the last recordedSpan before assigning new
+                        encodeLastRecordedSourceMapSpan();
+
+                        // New span
+                        lastRecordedSourceMapSpan = {
+                            emittedLine: emittedLine,
+                            emittedColumn: emittedColumn,
+                            sourceLine: sourceLinePos.line,
+                            sourceColumn: sourceLinePos.character,
+                            nameIndex: getSourceMapNameIndex(),
+                            sourceIndex: sourceMapSourceIndex
+                        };
+                    }
+                    else {
+                        // Take the new pos instead since there is no change in emittedLine and column since last location
+                        lastRecordedSourceMapSpan.sourceLine = sourceLinePos.line;
+                        lastRecordedSourceMapSpan.sourceColumn = sourceLinePos.character;
+                        lastRecordedSourceMapSpan.sourceIndex = sourceMapSourceIndex;
+                    }
+                }
+
+                function recordEmitNodeStartSpan(node: Node) {
+                    // Get the token pos after skipping to the token (ignoring the leading trivia)
+                    recordSourceMapSpan(skipTrivia(currentSourceFile.text, node.start));
+                }
+
+                function recordEmitNodeEndSpan(node: Node) {
+                    recordSourceMapSpan(spanEnd(node));
+                }
+
+                function writeTextWithSpanRecord(tokenKind: SyntaxKind, startPos: number, emitFn?: () => void) {
+                    var tokenStartPos = ts.skipTrivia(currentSourceFile.text, startPos);
+                    recordSourceMapSpan(tokenStartPos);
+                    var tokenEndPos = emitTokenText(tokenKind, tokenStartPos, emitFn);
+                    recordSourceMapSpan(tokenEndPos);
+                    return tokenEndPos;
+                }
+
+                function recordNewSourceFileStart(node: SourceFile) {
+                    // Add the file to tsFilePaths
+                    // If sourceroot option: Use the relative path corresponding to the common directory path 
+                    // otherwise source locations relative to map file location
+                    var sourcesDirectoryPath = compilerOptions.sourceRoot ? host.getCommonSourceDirectory() : sourceMapDir;
+
+                    sourceMapData.sourceMapSources.push(getRelativePathToDirectoryOrUrl(sourcesDirectoryPath,
+                        node.filename,
+                        host.getCurrentDirectory(),
+                        host.getCanonicalFileName,
+                        /*isAbsolutePathAnUrl*/ true));
+                    sourceMapSourceIndex = sourceMapData.sourceMapSources.length - 1;
+
+                    // The one that can be used from program to get the actual source file
+                    sourceMapData.inputSourceFileNames.push(node.filename);
+                }
+
+                function recordScopeNameOfNode(node: Node, scopeName?: string) {
+                    function recordScopeNameIndex(scopeNameIndex: number) {
+                        sourceMapNameIndices.push(scopeNameIndex);
+                    }
+
+                    function recordScopeNameStart(scopeName: string) {
+                        var scopeNameIndex = -1;
+                        if (scopeName) {
+                            var parentIndex = getSourceMapNameIndex();
+                            if (parentIndex !== -1) {
+                                // Child scopes are always shown with a dot (even if they have no name),
+                                // unless it is a computed property. Then it is shown with brackets,
+                                // but the brackets are included in the name.
+                                var name = (<Declaration>node).name;
+                                if (!name || name.kind !== SyntaxKind.ComputedPropertyName) {
+                                    scopeName = "." + scopeName;
+                                }
+                                scopeName = sourceMapData.sourceMapNames[parentIndex] + scopeName;
+                            }
+
+                            scopeNameIndex = getProperty(sourceMapNameIndexMap, scopeName);
+                            if (scopeNameIndex === undefined) {
+                                scopeNameIndex = sourceMapData.sourceMapNames.length;
+                                sourceMapData.sourceMapNames.push(scopeName);
+                                sourceMapNameIndexMap[scopeName] = scopeNameIndex;
+                            }
+                        }
+                        recordScopeNameIndex(scopeNameIndex);
+                    }
+
+                    if (scopeName) {
+                        // The scope was already given a name  use it
+                        recordScopeNameStart(scopeName);
+                    }
+                    else if (node.kind === SyntaxKind.FunctionDeclaration ||
+                        node.kind === SyntaxKind.FunctionExpression ||
+                        node.kind === SyntaxKind.MethodDeclaration ||
+                        node.kind === SyntaxKind.MethodSignature ||
+                        node.kind === SyntaxKind.GetAccessor ||
+                        node.kind === SyntaxKind.SetAccessor ||
+                        node.kind === SyntaxKind.ModuleDeclaration ||
+                        node.kind === SyntaxKind.ClassDeclaration ||
+                        node.kind === SyntaxKind.EnumDeclaration) {
+                        // Declaration and has associated name use it
+                        if ((<Declaration>node).name) {
+                            var name = (<Declaration>node).name;
+                            // For computed property names, the text will include the brackets
+                            scopeName = name.kind === SyntaxKind.ComputedPropertyName
+                                ? getTextOfNode(name)
+                                : (<Identifier>(<Declaration>node).name).text;
+                        }
+                        recordScopeNameStart(scopeName);
+                    }
+                    else {
+                        // Block just use the name from upper level scope
+                        recordScopeNameIndex(getSourceMapNameIndex());
+                    }
+                }
+
+                function recordScopeNameEnd() {
+                    sourceMapNameIndices.pop();
+                };
+
+                function writeCommentRangeWithMap(curentSourceFile: SourceFile, writer: EmitTextWriter, comment: CommentSpan, newLine: string) {
+                    recordSourceMapSpan(comment.start);
+                    writeCommentSpan(currentSourceFile, writer, comment, newLine);
+                    recordSourceMapSpan(spanEnd(comment));
+                }
+
+                function serializeSourceMapContents(version: number, file: string, sourceRoot: string, sources: string[], names: string[], mappings: string) {
+                    if (typeof JSON !== "undefined") {
+                        return JSON.stringify({
+                            version: version,
+                            file: file,
+                            sourceRoot: sourceRoot,
+                            sources: sources,
+                            names: names,
+                            mappings: mappings
+                        });
+                    }
+
+                    return "{\"version\":" + version + ",\"file\":\"" + escapeString(file) + "\",\"sourceRoot\":\"" + escapeString(sourceRoot) + "\",\"sources\":[" + serializeStringArray(sources) + "],\"names\":[" + serializeStringArray(names) + "],\"mappings\":\"" + escapeString(mappings) + "\"}";
+
+                    function serializeStringArray(list: string[]): string {
+                        var output = "";
+                        for (var i = 0, n = list.length; i < n; i++) {
+                            if (i) {
+                                output += ",";
+                            }
+                            output += "\"" + escapeString(list[i]) + "\"";
+                        }
+                        return output;
+                    }
+                }
+
+                function writeJavaScriptAndSourceMapFile(emitOutput: string, writeByteOrderMark: boolean) {
+                    // Write source map file
+                    encodeLastRecordedSourceMapSpan();
+                    writeFile(host, diagnostics, sourceMapData.sourceMapFilePath, serializeSourceMapContents(
+                        3,
+                        sourceMapData.sourceMapFile,
+                        sourceMapData.sourceMapSourceRoot,
+                        sourceMapData.sourceMapSources,
+                        sourceMapData.sourceMapNames,
+                        sourceMapData.sourceMapMappings), /*writeByteOrderMark*/ false);
+                    sourceMapDataList.push(sourceMapData);
+
+                    // Write sourcemap url to the js file and write the js file
+                    writeJavaScriptFile(emitOutput + "//# sourceMappingURL=" + sourceMapData.jsSourceMappingURL, writeByteOrderMark);
+                }
+
+                // Initialize source map data
+                var sourceMapJsFile = getBaseFilename(normalizeSlashes(jsFilePath));
+                sourceMapData = {
+                    sourceMapFilePath: jsFilePath + ".map",
+                    jsSourceMappingURL: sourceMapJsFile + ".map",
+                    sourceMapFile: sourceMapJsFile,
+                    sourceMapSourceRoot: compilerOptions.sourceRoot || "",
+                    sourceMapSources: [],
+                    inputSourceFileNames: [],
+                    sourceMapNames: [],
+                    sourceMapMappings: "",
+                    sourceMapDecodedMappings: []
+                };
+
+                // Normalize source root and make sure it has trailing "/" so that it can be used to combine paths with the 
+                // relative paths of the sources list in the sourcemap
+                sourceMapData.sourceMapSourceRoot = ts.normalizeSlashes(sourceMapData.sourceMapSourceRoot);
+                if (sourceMapData.sourceMapSourceRoot.length && sourceMapData.sourceMapSourceRoot.charCodeAt(sourceMapData.sourceMapSourceRoot.length - 1) !== CharacterCodes.slash) {
+                    sourceMapData.sourceMapSourceRoot += directorySeparator;
+                }
+
+                if (compilerOptions.mapRoot) {
+                    sourceMapDir = normalizeSlashes(compilerOptions.mapRoot);
+                    if (root) { // emitting single module file
+                        // For modules or multiple emit files the mapRoot will have directory structure like the sources
+                        // So if src\a.ts and src\lib\b.ts are compiled together user would be moving the maps into mapRoot\a.js.map and mapRoot\lib\b.js.map
+                        sourceMapDir = getDirectoryPath(getSourceFilePathInNewDir(root, host, sourceMapDir));
+                    }
+
+                    if (!isRootedDiskPath(sourceMapDir) && !isUrl(sourceMapDir)) {
+                        // The relative paths are relative to the common directory
+                        sourceMapDir = combinePaths(host.getCommonSourceDirectory(), sourceMapDir);
+                        sourceMapData.jsSourceMappingURL = getRelativePathToDirectoryOrUrl(
+                            getDirectoryPath(normalizePath(jsFilePath)), // get the relative sourceMapDir path based on jsFilePath
+                            combinePaths(sourceMapDir, sourceMapData.jsSourceMappingURL), // this is where user expects to see sourceMap
+                            host.getCurrentDirectory(),
+                            host.getCanonicalFileName,
+                            /*isAbsolutePathAnUrl*/ true);
+                    }
+                    else {
+                        sourceMapData.jsSourceMappingURL = combinePaths(sourceMapDir, sourceMapData.jsSourceMappingURL);
+                    }
+                }
+                else {
+                    sourceMapDir = getDirectoryPath(normalizePath(jsFilePath));
+                }
+
+                function emitNodeWithMap(node: Node) {
+                    if (node) {
+                        if (node.kind != SyntaxKind.SourceFile) {
+                            recordEmitNodeStartSpan(node);
+                            emitNode(node);
+                            recordEmitNodeEndSpan(node);
+                        }
+                        else {
+                            recordNewSourceFileStart(<SourceFile>node);
+                            emitNode(node);
+                        }
+                    }
+                }
+
+                writeEmittedFiles = writeJavaScriptAndSourceMapFile;
+                emit = emitNodeWithMap;
+                emitStart = recordEmitNodeStartSpan;
+                emitEnd = recordEmitNodeEndSpan;
+                emitToken = writeTextWithSpanRecord;
+                scopeEmitStart = recordScopeNameOfNode;
+                scopeEmitEnd = recordScopeNameEnd;
+                writeComment = writeCommentRangeWithMap;
+            }
+
+            function writeJavaScriptFile(emitOutput: string, writeByteOrderMark: boolean) {
+                writeFile(host, diagnostics, jsFilePath, emitOutput, writeByteOrderMark);
+            }
+
+            // Create a temporary variable with a unique unused name. The forLoopVariable parameter signals that the
+            // name should be one that is appropriate for a for loop variable.
+            function createTempVariable(location: Node, forLoopVariable?: boolean): Identifier {
+                var name = forLoopVariable ? "_i" : undefined;
+                while (true) {
+                    if (name && resolver.isUnknownIdentifier(location, name)) {
+                        break;
+                    }
+                    // _a .. _h, _j ... _z, _0, _1, ...
+                    name = "_" + (tempCount < 25 ? String.fromCharCode(tempCount + (tempCount < 8 ? 0: 1) + CharacterCodes.a) : tempCount - 25);
+                    tempCount++;
+                }
+                var result = <Identifier>createNode(SyntaxKind.Identifier);
+                result.text = name;
+                return result;
+            }
+
+            function recordTempDeclaration(name: Identifier) {
+                if (!tempVariables) {
+                    tempVariables = [];
+                }
+                tempVariables.push(name);
+            }
+
+            function emitTempDeclarations(newLine: boolean) {
+                if (tempVariables) {
+                    if (newLine) {
+                        writeLine();
+                    }
+                    else {
+                        write(" ");
+                    }
+                    write("var ");
+                    emitCommaList(tempVariables);
+                    write(";");
+                }
+            }
+
+            function emitTokenText(tokenKind: SyntaxKind, startPos: number, emitFn?: () => void) {
+                var tokenString = tokenToString(tokenKind);
+                if (emitFn) {
+                    emitFn();
+                }
+                else {
+                    write(tokenString);
+                }
+                return startPos + tokenString.length;
+            }
+
+            function emitOptional(prefix: string, node: Node) {
+                if (node) {
+                    write(prefix);
+                    emit(node);
+                }
+            }
+
+            function emitParenthesized(node: Node, parenthesized: boolean) {
+                if (parenthesized) {
+                    write("(");
+                }
+                emit(node);
+                if (parenthesized) {
+                    write(")");
+                }
+            }
+
+            function emitTrailingCommaIfPresent(nodeList: NodeArray<Node>): void {
+                if (nodeList.hasTrailingComma) {
+                    write(",");
+                }
+            }
+
+            function emitList(nodes: Node[], start: number, count: number, multiLine: boolean, trailingComma: boolean) {
+                if (multiLine) {
+                    increaseIndent();
+                }
+                for (var i = 0; i < count; i++) {
+                    if (multiLine) {
+                        if (i) {
+                            write(",");
+                        }
+                        writeLine();
+                    }
+                    else {
+                        if (i) {
+                            write(", ");
+                        }
+                    }
+                    emit(nodes[start + i]);
+                }
+                if (trailingComma) {
+                    write(",");
+                }
+                if (multiLine) {
+                    decreaseIndent();
+                    writeLine();
+                }
+            }
+
+            function emitCommaList(nodes: Node[]) {
+                if (nodes) {
+                    emitList(nodes, 0, nodes.length, /*multiline*/ false, /*trailingComma*/ false);
+                }
+            }
+
+            function emitMultiLineList(nodes: Node[]) {
+                if (nodes) {
+                    emitList(nodes, 0, nodes.length, /*multiline*/ true, /*trailingComma*/ false);
+                }
+            }
+
+            function emitLines(nodes: Node[]) {
+                emitLinesStartingAt(nodes, /*startIndex*/ 0);
+            }
+
+            function emitLinesStartingAt(nodes: Node[], startIndex: number): void {
+                for (var i = startIndex; i < nodes.length; i++) {
+                    writeLine();
+                    emit(nodes[i]);
+                }
+            }
+
+            function isBinaryOrOctalIntegerLiteral(text: string): boolean {
+                if (text.length <= 0) {
+                    return false;
+                }
+
+                if (text.charCodeAt(1) === CharacterCodes.B || text.charCodeAt(1) === CharacterCodes.b ||
+                    text.charCodeAt(1) === CharacterCodes.O || text.charCodeAt(1) === CharacterCodes.o) {
+                    return true;
+                }
+                return false;
+            }
+
+            function emitLiteral(node: LiteralExpression) {
+                var text = languageVersion < ScriptTarget.ES6 && isTemplateLiteralKind(node.kind) ? getTemplateLiteralAsStringLiteral(node) :
+                    node.parent ? getSourceTextOfNodeFromSourceFile(currentSourceFile, node) :
+                    node.text;
+                if (compilerOptions.sourceMap && (node.kind === SyntaxKind.StringLiteral || isTemplateLiteralKind(node.kind))) {
+                    writer.writeLiteral(text);
+                }
+                // For version below ES6, emit binary integer literal and octal integer literal in canonical form
+                else if (languageVersion < ScriptTarget.ES6 && node.kind === SyntaxKind.NumericLiteral && isBinaryOrOctalIntegerLiteral(text)) {
+                    write(node.text);
+                }
+                else {
+                    write(text);
+                }
+            }
+
+            function getTemplateLiteralAsStringLiteral(node: LiteralExpression): string {
+                return '"' + escapeString(node.text) + '"';
+            }
+
+            function emitTemplateExpression(node: TemplateExpression): void {
+                // In ES6 mode and above, we can simply emit each portion of a template in order, but in
+                // ES3 & ES5 we must convert the template expression into a series of string concatenations.
+                if (languageVersion >= ScriptTarget.ES6) {
+                    forEachChild(node, emit);
+                    return;
+                }
+
+                Debug.assert(node.parent.kind !== SyntaxKind.TaggedTemplateExpression);
+
+                var emitOuterParens = isExpression(node.parent)
+                    && templateNeedsParens(node, <Expression>node.parent);
+
+                if (emitOuterParens) {
+                    write("(");
+                }
+
+                var headEmitted = false;
+                if (shouldEmitTemplateHead()) {
+                    emitLiteral(node.head);
+                    headEmitted = true;
+                }
+
+                for (var i = 0; i < node.templateSpans.length; i++) {
+                    var templateSpan = node.templateSpans[i];
+
+                    // Check if the expression has operands and binds its operands less closely than binary '+'.
+                    // If it does, we need to wrap the expression in parentheses. Otherwise, something like
+                    //    `abc${ 1 << 2 }`
+                    // becomes
+                    //    "abc" + 1 << 2 + ""
+                    // which is really
+                    //    ("abc" + 1) << (2 + "")
+                    // rather than
+                    //    "abc" + (1 << 2) + ""
+                    var needsParens = templateSpan.expression.kind !== SyntaxKind.ParenthesizedExpression
+                        && comparePrecedenceToBinaryPlus(templateSpan.expression) !== Comparison.GreaterThan;
+
+                    if (i > 0 || headEmitted) {
+                        // If this is the first span and the head was not emitted, then this templateSpan's
+                        // expression will be the first to be emitted. Don't emit the preceding ' + ' in that
+                        // case.
+                        write(" + ");
+                    }
+
+                    emitParenthesized(templateSpan.expression, needsParens);
+                    // Only emit if the literal is non-empty.
+                    // The binary '+' operator is left-associative, so the first string concatenation
+                    // with the head will force the result up to this point to be a string.
+                    // Emitting a '+ ""' has no semantic effect for middles and tails.
+                    if (templateSpan.literal.text.length !== 0) {
+                        write(" + ")
+                        emitLiteral(templateSpan.literal);
+                    }
+                }
+
+                if (emitOuterParens) {
+                    write(")");
+                }
+
+                function shouldEmitTemplateHead() {
+                    // If this expression has an empty head literal and the first template span has a non-empty
+                    // literal, then emitting the empty head literal is not necessary.
+                    //     `${ foo } and ${ bar }`
+                    // can be emitted as
+                    //     foo + " and " + bar
+                    // This is because it is only required that one of the first two operands in the emit
+                    // output must be a string literal, so that the other operand and all following operands
+                    // are forced into strings.
+                    //
+                    // If the first template span has an empty literal, then the head must still be emitted.
+                    //     `${ foo }${ bar }`
+                    // must still be emitted as
+                    //     "" + foo + bar
+
+                    // There is always atleast one templateSpan in this code path, since
+                    // NoSubstitutionTemplateLiterals are directly emitted via emitLiteral()
+                    Debug.assert(node.templateSpans.length !== 0);
+
+                    return node.head.text.length !== 0 || node.templateSpans[0].literal.text.length === 0;
+                }
+
+                function templateNeedsParens(template: TemplateExpression, parent: Expression) {
+                    switch (parent.kind) {
+                        case SyntaxKind.CallExpression:
+                        case SyntaxKind.NewExpression:
+                            return (<CallExpression>parent).expression === template;
+                        case SyntaxKind.ParenthesizedExpression:
+                            return false;
+                        case SyntaxKind.TaggedTemplateExpression:
+                            Debug.fail("Path should be unreachable; tagged templates not supported pre-ES6.");
+                        default:
+                            return comparePrecedenceToBinaryPlus(parent) !== Comparison.LessThan;
+                    }
+                }
+
+                /**
+                 * Returns whether the expression has lesser, greater,
+                 * or equal precedence to the binary '+' operator
+                 */
+                function comparePrecedenceToBinaryPlus(expression: Expression): Comparison {
+                    // All binary expressions have lower precedence than '+' apart from '*', '/', and '%'
+                    // which have greater precedence and '-' which has equal precedence.
+                    // All unary operators have a higher precedence apart from yield.
+                    // Arrow functions and conditionals have a lower precedence, 
+                    // although we convert the former into regular function expressions in ES5 mode,
+                    // and in ES6 mode this function won't get called anyway.
+                    // 
+                    // TODO (drosen): Note that we need to account for the upcoming 'yield' and
+                    //                spread ('...') unary operators that are anticipated for ES6.
+                    Debug.assert(languageVersion < ScriptTarget.ES6);
+                    switch (expression.kind) {
+                        case SyntaxKind.BinaryExpression:
+                            switch ((<BinaryExpression>expression).operator) {
+                                case SyntaxKind.AsteriskToken:
+                                case SyntaxKind.SlashToken:
+                                case SyntaxKind.PercentToken:
+                                    return Comparison.GreaterThan;
+                                case SyntaxKind.PlusToken:
+                                case SyntaxKind.MinusToken:
+                                    return Comparison.EqualTo;
+                                default:
+                                    return Comparison.LessThan;
+                            }
+                        case SyntaxKind.ConditionalExpression:
+                            return Comparison.LessThan;
+                        default:
+                            return Comparison.GreaterThan;
+                    }
+                }
+            }
+
+            function emitTemplateSpan(span: TemplateSpan) {
+                emit(span.expression);
+                emit(span.literal);
+            }
+
+            // This function specifically handles numeric/string literals for enum and accessor 'identifiers'.
+            // In a sense, it does not actually emit identifiers as much as it declares a name for a specific property.
+            function emitExpressionForPropertyName(node: DeclarationName) {
+                if (node.kind === SyntaxKind.StringLiteral) {
+                    emitLiteral(<LiteralExpression>node);
+                }
+                else if (node.kind === SyntaxKind.ComputedPropertyName) {
+                    emit((<ComputedPropertyName>node).expression);
+                }
+                else {
+                    write("\"");
+
+                    if (node.kind === SyntaxKind.NumericLiteral) {
+                        write((<LiteralExpression>node).text);
+                    }
+                    else {
+                        writeTextOfNode(currentSourceFile, node);
+                    }
+
+                    write("\"");
+                }
+            }
+
+            function isNotExpressionIdentifier(node: Identifier) {
+                var parent = node.parent;
+                switch (parent.kind) {
+                    case SyntaxKind.Parameter:
+                    case SyntaxKind.VariableDeclaration:
+                    case SyntaxKind.BindingElement:
+                    case SyntaxKind.PropertyDeclaration:
+                    case SyntaxKind.PropertySignature:
+                    case SyntaxKind.PropertyAssignment:
+                    case SyntaxKind.ShorthandPropertyAssignment:
+                    case SyntaxKind.EnumMember:
+                    case SyntaxKind.MethodDeclaration:
+                    case SyntaxKind.MethodSignature:
+                    case SyntaxKind.FunctionDeclaration:
+                    case SyntaxKind.GetAccessor:
+                    case SyntaxKind.SetAccessor:
+                    case SyntaxKind.FunctionExpression:
+                    case SyntaxKind.ClassDeclaration:
+                    case SyntaxKind.InterfaceDeclaration:
+                    case SyntaxKind.EnumDeclaration:
+                    case SyntaxKind.ModuleDeclaration:
+                    case SyntaxKind.ImportDeclaration:
+                        return (<Declaration>parent).name === node;
+                    case SyntaxKind.BreakStatement:
+                    case SyntaxKind.ContinueStatement:
+                    case SyntaxKind.ExportAssignment:
+                        return false;
+                    case SyntaxKind.LabeledStatement:
+                        return (<LabeledStatement>node.parent).label === node;
+                    case SyntaxKind.CatchClause:
+                        return (<CatchClause>node.parent).name === node;
+                }
+            }
+
+            function emitExpressionIdentifier(node: Identifier) {
+                var prefix = resolver.getExpressionNamePrefix(node);
+                if (prefix) {
+                    write(prefix);
+                    write(".");
+                }
+                writeTextOfNode(currentSourceFile, node);
+            }
+
+            function emitIdentifier(node: Identifier) {
+                if (!node.parent) {
+                    write(node.text);
+                }
+                else if (!isNotExpressionIdentifier(node)) {
+                    emitExpressionIdentifier(node);
+                }
+                else {
+                    writeTextOfNode(currentSourceFile, node);
+                }
+            }
+
+            function emitThis(node: Node) {
+                if (resolver.getNodeCheckFlags(node) & NodeCheckFlags.LexicalThis) {
+                    write("_this");
+                }
+                else {
+                    write("this");
+                }
+            }
+
+            function emitSuper(node: Node) {
+                var flags = resolver.getNodeCheckFlags(node);
+                if (flags & NodeCheckFlags.SuperInstance) {
+                    write("_super.prototype");
+                }
+                else if (flags & NodeCheckFlags.SuperStatic) {
+                    write("_super");
+                }
+                else {
+                    write("super");
+                }
+            }
+
+            function emitObjectBindingPattern(node: BindingPattern) {
+                write("{ ");
+                var elements = node.elements;
+                emitList(elements, 0, elements.length, /*multiLine*/ false, /*trailingComma*/ elements.hasTrailingComma);
+                write(" }");
+            }
+
+            function emitArrayBindingPattern(node: BindingPattern) {
+                write("[");
+                var elements = node.elements;
+                emitList(elements, 0, elements.length, /*multiLine*/ false, /*trailingComma*/ elements.hasTrailingComma);
+                write("]");
+            }
+
+            function emitBindingElement(node: BindingElement) {
+                if (node.propertyName) {
+                    emit(node.propertyName);
+                    write(": ");
+                }
+                if (node.dotDotDotToken) {
+                    write("...");
+                }
+                if (isBindingPattern(node.name)) {
+                    emit(node.name);
+                }
+                else {
+                    emitModuleMemberName(node);
+                }
+                emitOptional(" = ", node.initializer);
+            }
+
+            function emitSpreadElementExpression(node: SpreadElementExpression) {
+                write("...");
+                emit((<SpreadElementExpression>node).expression);
+            }
+
+            function needsParenthesisForPropertyAccess(node: Expression) {
+                switch (node.kind) {
+                    case SyntaxKind.Identifier:
+                    case SyntaxKind.ArrayLiteralExpression:
+                    case SyntaxKind.PropertyAccessExpression:
+                    case SyntaxKind.ElementAccessExpression:
+                    case SyntaxKind.CallExpression:
+                    case SyntaxKind.ParenthesizedExpression:
+                        // This list is not exhaustive and only includes those cases that are relevant
+                        // to the check in emitArrayLiteral. More cases can be added as needed.
+                        return false;
+                }
+                return true;
+            }
+
+            function emitArrayLiteral(node: ArrayLiteralExpression) {
+                var elements = node.elements;
+                var length = elements.length;
+                if (length === 0) {
+                    write("[]");
+                    return;
+                }
+                if (languageVersion >= ScriptTarget.ES6) {
+                    write("[");
+                    emitList(elements, 0, elements.length, /*multiLine*/(node.flags & NodeFlags.MultiLine) !== 0,
+                        /*trailingComma*/ elements.hasTrailingComma);
+                    write("]");
+                    return;
+                }
+                var pos = 0;
+                var group = 0;
+                while (pos < length) {
+                    // Emit using the pattern <group0>.concat(<group1>, <group2>, ...)
+                    if (group === 1) {
+                        write(".concat(");
+                    }
+                    else if (group > 1) {
+                        write(", ");
+                    }
+                    var e = elements[pos];
+                    if (e.kind === SyntaxKind.SpreadElementExpression) {
+                        e = (<SpreadElementExpression>e).expression;
+                        emitParenthesized(e, /*parenthesized*/ group === 0 && needsParenthesisForPropertyAccess(e));
+                        pos++;
+                    }
+                    else {
+                        var i = pos;
+                        while (i < length && elements[i].kind !== SyntaxKind.SpreadElementExpression) {
+                            i++;
+                        }
+                        write("[");
+                        emitList(elements, pos, i - pos, /*multiLine*/ (node.flags & NodeFlags.MultiLine) !== 0,
+                            /*trailingComma*/ elements.hasTrailingComma);
+                        write("]");
+                        pos = i;
+                    }
+                    group++;
+                }
+                if (group > 1) {
+                    write(")");
+                }
+            }
+
+            function emitObjectLiteral(node: ObjectLiteralExpression) {
+                write("{");
+                var properties = node.properties;
+                if (properties.length) {
+                    var multiLine = (node.flags & NodeFlags.MultiLine) !== 0;
+                    if (!multiLine) {
+                        write(" ");
+                    }
+                    emitList(properties, 0, properties.length, /*multiLine*/ multiLine,
+                        /*trailingComma*/ properties.hasTrailingComma && languageVersion >= ScriptTarget.ES5);
+                    if (!multiLine) {
+                        write(" ");
+                    }
+                }
+                write("}");
+            }
+
+            function emitComputedPropertyName(node: ComputedPropertyName) {
+                write("[");
+                emit(node.expression);
+                write("]");
+            }
+
+            function emitMethod(node: MethodDeclaration) {
+                emit(node.name);
+                if (languageVersion < ScriptTarget.ES6) {
+                    write(": function ");
+                }
+                emitSignatureAndBody(node);
+            }
+
+            function emitPropertyAssignment(node: PropertyDeclaration) {
+                emit(node.name);
+                write(": ");
+                emit(node.initializer);
+            }
+
+            function emitShorthandPropertyAssignment(node: ShorthandPropertyAssignment) {
+                emit(node.name);
+                // If short-hand property has a prefix, then regardless of the target version, we will emit it as normal property assignment. For example:
+                //  module m {
+                //      export var y;
+                //  }
+                //  module m {
+                //      export var obj = { y };
+                //  }
+                //  The short-hand property in obj need to emit as such ... = { y : m.y } regardless of the TargetScript version
+                if (languageVersion < ScriptTarget.ES6 || resolver.getExpressionNamePrefix(node.name)) {
+                    // Emit identifier as an identifier
+                    write(": ");
+                    // Even though this is stored as identifier treat it as an expression
+                    // Short-hand, { x }, is equivalent of normal form { x: x }
+                    emitExpressionIdentifier(node.name);
+                }
+            }
+
+            function tryEmitConstantValue(node: PropertyAccessExpression | ElementAccessExpression): boolean {
+                var constantValue = resolver.getConstantValue(node);
+                if (constantValue !== undefined) {
+                    var propertyName = node.kind === SyntaxKind.PropertyAccessExpression ? declarationNameToString((<PropertyAccessExpression>node).name) : getTextOfNode((<ElementAccessExpression>node).argumentExpression);
+                    write(constantValue.toString() + " /* " + propertyName + " */");
+                    return true;
+                }
+                return false;
+            }
+
+            function emitPropertyAccess(node: PropertyAccessExpression) {
+                if (tryEmitConstantValue(node)) {
+                    return;
+                }
+                emit(node.expression);
+                write(".");
+                emit(node.name);
+            }
+
+            function emitQualifiedName(node: QualifiedName) {
+                emit(node.left);
+                write(".");
+                emit(node.right);
+            }
+
+            function emitIndexedAccess(node: ElementAccessExpression) {
+                if (tryEmitConstantValue(node)) {
+                    return;
+                }
+                emit(node.expression);
+                write("[");
+                emit(node.argumentExpression);
+                write("]");
+            }
+
+            function emitCallExpression(node: CallExpression) {
+                var superCall = false;
+                if (node.expression.kind === SyntaxKind.SuperKeyword) {
+                    write("_super");
+                    superCall = true;
+                }
+                else {
+                    emit(node.expression);
+                    superCall = node.expression.kind === SyntaxKind.PropertyAccessExpression && (<PropertyAccessExpression>node.expression).expression.kind === SyntaxKind.SuperKeyword;
+                }
+                if (superCall) {
+                    write(".call(");
+                    emitThis(node.expression);
+                    if (node.arguments.length) {
+                        write(", ");
+                        emitCommaList(node.arguments);
+                    }
+                    write(")");
+                }
+                else {
+                    write("(");
+                    emitCommaList(node.arguments);
+                    write(")");
+                }
+            }
+
+            function emitNewExpression(node: NewExpression) {
+                write("new ");
+                emit(node.expression);
+                if (node.arguments) {
+                    write("(");
+                    emitCommaList(node.arguments);
+                    write(")");
+                }
+            }
+
+            function emitTaggedTemplateExpression(node: TaggedTemplateExpression): void {
+                Debug.assert(languageVersion >= ScriptTarget.ES6, "Trying to emit a tagged template in pre-ES6 mode.");
+                emit(node.tag);
+                write(" ");
+                emit(node.template);
+            }
+
+            function emitParenExpression(node: ParenthesizedExpression) {
+                if (node.expression.kind === SyntaxKind.TypeAssertionExpression) {
+                    var operand = (<TypeAssertion>node.expression).expression;
+
+                    // Make sure we consider all nested cast expressions, e.g.:
+                    // (<any><number><any>-A).x; 
+                    while (operand.kind == SyntaxKind.TypeAssertionExpression) {
+                        operand = (<TypeAssertion>operand).expression;
+                    }
+
+                    // We have an expression of the form: (<Type>SubExpr)
+                    // Emitting this as (SubExpr) is really not desirable. We would like to emit the subexpr as is.
+                    // Omitting the parentheses, however, could cause change in the semantics of the generated
+                    // code if the casted expression has a lower precedence than the rest of the expression, e.g.: 
+                    //      (<any>new A).foo should be emitted as (new A).foo and not new A.foo
+                    //      (<any>typeof A).toString() should be emitted as (typeof A).toString() and not typeof A.toString()
+                    //      new (<any>A()) should be emitted as new (A()) and not new A()
+                    //      (<any>function foo() { })() should be emitted as an IIF (function foo(){})() and not declaration function foo(){} ()
+                    if (operand.kind !== SyntaxKind.PrefixUnaryExpression &&
+                        operand.kind !== SyntaxKind.VoidExpression &&
+                        operand.kind !== SyntaxKind.TypeOfExpression &&
+                        operand.kind !== SyntaxKind.DeleteExpression &&
+                        operand.kind !== SyntaxKind.PostfixUnaryExpression &&
+                        operand.kind !== SyntaxKind.NewExpression &&
+                        !(operand.kind === SyntaxKind.CallExpression && node.parent.kind === SyntaxKind.NewExpression) &&
+                        !(operand.kind === SyntaxKind.FunctionExpression && node.parent.kind === SyntaxKind.CallExpression)) {
+                        emit(operand);
+                        return;
+                    }
+                }
+                write("(");
+                emit(node.expression);
+                write(")");
+            }
+
+            function emitDeleteExpression(node: DeleteExpression) {
+                write(tokenToString(SyntaxKind.DeleteKeyword));
+                write(" ");
+                emit(node.expression);
+            }
+
+            function emitVoidExpression(node: VoidExpression) {
+                write(tokenToString(SyntaxKind.VoidKeyword));
+                write(" ");
+                emit(node.expression);
+            }
+
+            function emitTypeOfExpression(node: TypeOfExpression) {
+                write(tokenToString(SyntaxKind.TypeOfKeyword));
+                write(" ");
+                emit(node.expression);
+            }
+
+            function emitPrefixUnaryExpression(node: PrefixUnaryExpression) {
+                write(tokenToString(node.operator));
+                // In some cases, we need to emit a space between the operator and the operand. One obvious case
+                // is when the operator is an identifier, like delete or typeof. We also need to do this for plus
+                // and minus expressions in certain cases. Specifically, consider the following two cases (parens
+                // are just for clarity of exposition, and not part of the source code):
+                //
+                //  (+(+1))
+                //  (+(++1))
+                //
+                // We need to emit a space in both cases. In the first case, the absence of a space will make
+                // the resulting expression a prefix increment operation. And in the second, it will make the resulting
+                // expression a prefix increment whose operand is a plus expression - (++(+x))
+                // The same is true of minus of course.
+                if (node.operand.kind === SyntaxKind.PrefixUnaryExpression) {
+                    var operand = <PrefixUnaryExpression>node.operand;
+                    if (node.operator === SyntaxKind.PlusToken && (operand.operator === SyntaxKind.PlusToken || operand.operator === SyntaxKind.PlusPlusToken)) {
+                        write(" ");
+                    }
+                    else if (node.operator === SyntaxKind.MinusToken && (operand.operator === SyntaxKind.MinusToken || operand.operator === SyntaxKind.MinusMinusToken)) {
+                        write(" ");
+                    }
+                }
+                emit(node.operand);
+            }
+
+            function emitPostfixUnaryExpression(node: PostfixUnaryExpression) {
+                emit(node.operand);
+                write(tokenToString(node.operator));
+            }
+
+
+            function emitBinaryExpression(node: BinaryExpression) {
+                if (languageVersion < ScriptTarget.ES6 && node.operator === SyntaxKind.EqualsToken &&
+                    (node.left.kind === SyntaxKind.ObjectLiteralExpression || node.left.kind === SyntaxKind.ArrayLiteralExpression)) {
+                    emitDestructuring(node);
+                }
+                else {
+                    emit(node.left);
+                    if (node.operator !== SyntaxKind.CommaToken) write(" ");
+                    write(tokenToString(node.operator));
+                    write(" ");
+                    emit(node.right);
+                }
+            }
+
+            function emitConditionalExpression(node: ConditionalExpression) {
+                emit(node.condition);
+                write(" ? ");
+                emit(node.whenTrue);
+                write(" : ");
+                emit(node.whenFalse);
+            }
+
+            function emitBlock(node: Block) {
+                emitToken(SyntaxKind.OpenBraceToken, node.start);
+                increaseIndent();
+                scopeEmitStart(node.parent);
+                if (node.kind === SyntaxKind.ModuleBlock) {
+                    Debug.assert(node.parent.kind === SyntaxKind.ModuleDeclaration);
+                    emitCaptureThisForNodeIfNecessary(node.parent);
+                }
+                emitLines(node.statements);
+                if (node.kind === SyntaxKind.ModuleBlock) {
+                    emitTempDeclarations(/*newLine*/ true);
+                }
+                decreaseIndent();
+                writeLine();
+                emitToken(SyntaxKind.CloseBraceToken, nodeArrayEnd(node.statements));
+                scopeEmitEnd();
+            }
+
+            function emitEmbeddedStatement(node: Node) {
+                if (node.kind === SyntaxKind.Block) {
+                    write(" ");
+                    emit(<Block>node);
+                }
+                else {
+                    increaseIndent();
+                    writeLine();
+                    emit(node);
+                    decreaseIndent();
+                }
+            }
+
+            function emitExpressionStatement(node: ExpressionStatement) {
+                emitParenthesized(node.expression, /*parenthesized*/ node.expression.kind === SyntaxKind.ArrowFunction);
+                write(";");
+            }
+
+            function emitIfStatement(node: IfStatement) {
+                var endPos = emitToken(SyntaxKind.IfKeyword, node.start);
+                write(" ");
+                endPos = emitToken(SyntaxKind.OpenParenToken, endPos);
+                emit(node.expression);
+                emitToken(SyntaxKind.CloseParenToken, spanEnd(node.expression));
+                emitEmbeddedStatement(node.thenStatement);
+                if (node.elseStatement) {
+                    writeLine();
+                    emitToken(SyntaxKind.ElseKeyword, spanEnd(node.thenStatement));
+                    if (node.elseStatement.kind === SyntaxKind.IfStatement) {
+                        write(" ");
+                        emit(node.elseStatement);
+                    }
+                    else {
+                        emitEmbeddedStatement(node.elseStatement);
+                    }
+                }
+            }
+
+            function emitDoStatement(node: DoStatement) {
+                write("do");
+                emitEmbeddedStatement(node.statement);
+                if (node.statement.kind === SyntaxKind.Block) {
+                    write(" ");
+                }
+                else {
+                    writeLine();
+                }
+                write("while (");
+                emit(node.expression);
+                write(");");
+            }
+
+            function emitWhileStatement(node: WhileStatement) {
+                write("while (");
+                emit(node.expression);
+                write(")");
+                emitEmbeddedStatement(node.statement);
+            }
+
+            function emitForStatement(node: ForStatement) {
+                var endPos = emitToken(SyntaxKind.ForKeyword, node.start);
+                write(" ");
+                endPos = emitToken(SyntaxKind.OpenParenToken, endPos);
+                if (node.initializer && node.initializer.kind === SyntaxKind.VariableDeclarationList) {
+                    var variableDeclarationList = <VariableDeclarationList>node.initializer;
+                    var declarations = variableDeclarationList.declarations;
+                    if (declarations[0] && isLet(declarations[0])) {
+                        emitToken(SyntaxKind.LetKeyword, endPos);
+                    }
+                    else if (declarations[0] && isConst(declarations[0])) {
+                        emitToken(SyntaxKind.ConstKeyword, endPos);
+                    }
+                    else {
+                        emitToken(SyntaxKind.VarKeyword, endPos);
+                    }
+                    write(" ");
+                    emitCommaList(variableDeclarationList.declarations);
+                }
+                else if (node.initializer) {
+                    emit(node.initializer);
+                }
+                write(";");
+                emitOptional(" ", node.condition);
+                write(";");
+                emitOptional(" ", node.iterator);
+                write(")");
+                emitEmbeddedStatement(node.statement);
+            }
+
+            function emitForInStatement(node: ForInStatement) {
+                var endPos = emitToken(SyntaxKind.ForKeyword, node.start);
+                write(" ");
+                endPos = emitToken(SyntaxKind.OpenParenToken, endPos);
+                if (node.initializer.kind === SyntaxKind.VariableDeclarationList) {
+                    var variableDeclarationList = <VariableDeclarationList>node.initializer;
+                    if (variableDeclarationList.declarations.length >= 1) {
+                        var decl = variableDeclarationList.declarations[0];
+                        if (isLet(decl)) {
+                            emitToken(SyntaxKind.LetKeyword, endPos);
+                        }
+                        else {
+                            emitToken(SyntaxKind.VarKeyword, endPos);
+                        }
+                        write(" ");
+                        emit(decl);
+                    }
+                }
+                else {
+                    emit(node.initializer);
+                }
+                write(" in ");
+                emit(node.expression);
+                emitToken(SyntaxKind.CloseParenToken, spanEnd(node.expression));
+                emitEmbeddedStatement(node.statement);
+            }
+
+            function emitBreakOrContinueStatement(node: BreakOrContinueStatement) {
+                emitToken(node.kind === SyntaxKind.BreakStatement ? SyntaxKind.BreakKeyword : SyntaxKind.ContinueKeyword, node.start);
+                emitOptional(" ", node.label);
+                write(";");
+            }
+
+            function emitReturnStatement(node: ReturnStatement) {
+                emitToken(SyntaxKind.ReturnKeyword, node.start);
+                emitOptional(" ", node.expression);
+                write(";");
+            }
+
+            function emitWithStatement(node: WhileStatement) {
+                write("with (");
+                emit(node.expression);
+                write(")");
+                emitEmbeddedStatement(node.statement);
+            }
+
+            function emitSwitchStatement(node: SwitchStatement) {
+                var endPos = emitToken(SyntaxKind.SwitchKeyword, node.start);
+                write(" ");
+                emitToken(SyntaxKind.OpenParenToken, endPos);
+                emit(node.expression);
+                endPos = emitToken(SyntaxKind.CloseParenToken, spanEnd(node.expression));
+                write(" ");
+                emitToken(SyntaxKind.OpenBraceToken, endPos);
+                increaseIndent();
+                emitLines(node.clauses);
+                decreaseIndent();
+                writeLine();
+                emitToken(SyntaxKind.CloseBraceToken, nodeArrayEnd(node.clauses));
+            }
+
+            function isOnSameLine(node1: Node, node2: Node) {
+                return getLineOfLocalPosition(currentSourceFile, skipTrivia(currentSourceFile.text, node1.start)) ===
+                getLineOfLocalPosition(currentSourceFile, skipTrivia(currentSourceFile.text, node2.start));
+            }
+
+            function emitCaseOrDefaultClause(node: CaseOrDefaultClause) {
+                if (node.kind === SyntaxKind.CaseClause) {
+                    write("case ");
+                    emit((<CaseClause>node).expression);
+                    write(":");
+                }
+                else {
+                    write("default:");
+                }
+                if (node.statements.length === 1 && isOnSameLine(node, node.statements[0])) {
+                    write(" ");
+                    emit(node.statements[0]);
+                }
+                else {
+                    increaseIndent();
+                    emitLines(node.statements);
+                    decreaseIndent();
+                }
+            }
+
+            function emitThrowStatement(node: ThrowStatement) {
+                write("throw ");
+                emit(node.expression);
+                write(";");
+            }
+
+            function emitTryStatement(node: TryStatement) {
+                write("try ");
+                emit(node.tryBlock);
+                emit(node.catchClause);
+                if (node.finallyBlock) {
+                    writeLine();
+                    write("finally ");
+                    emit(node.finallyBlock);
+                }
+            }
+
+            function emitCatchClause(node: CatchClause) {
+                writeLine();
+                var endPos = emitToken(SyntaxKind.CatchKeyword, node.start);
+                write(" ");
+                emitToken(SyntaxKind.OpenParenToken, endPos);
+                emit(node.name);
+                emitToken(SyntaxKind.CloseParenToken, spanEnd(node.name));
+                write(" ");
+                emitBlock(node.block);
+            }
+
+            function emitDebuggerStatement(node: Node) {
+                emitToken(SyntaxKind.DebuggerKeyword, node.start);
+                write(";");
+            }
+
+            function emitLabelledStatement(node: LabeledStatement) {
+                emit(node.label);
+                write(": ");
+                emit(node.statement);
+            }
+
+            function getContainingModule(node: Node): ModuleDeclaration {
+                do {
+                    node = node.parent;
+                } while (node && node.kind !== SyntaxKind.ModuleDeclaration);
+                return <ModuleDeclaration>node;
+            }
+
+            function emitModuleMemberName(node: Declaration) {
+                emitStart(node.name);
+                if (getCombinedNodeFlags(node) & NodeFlags.Export) {
+                    var container = getContainingModule(node);
+                    write(container ? resolver.getLocalNameOfContainer(container) : "exports");
+                    write(".");
+                }
+                emitNode(node.name);
+                emitEnd(node.name);
+            }
+
+            function emitDestructuring(root: BinaryExpression | VariableDeclaration | ParameterDeclaration, value?: Expression) {
+                var emitCount = 0;
+                // An exported declaration is actually emitted as an assignment (to a property on the module object), so
+                // temporary variables in an exported declaration need to have real declarations elsewhere
+                var isDeclaration = (root.kind === SyntaxKind.VariableDeclaration && !(getCombinedNodeFlags(root) & NodeFlags.Export)) || root.kind === SyntaxKind.Parameter;
+                if (root.kind === SyntaxKind.BinaryExpression) {
+                    emitAssignmentExpression(<BinaryExpression>root);
+                }
+                else {
+                    emitBindingElement(<BindingElement>root, value);
+                }
+
+                function emitAssignment(name: Identifier, value: Expression) {
+                    if (emitCount++) {
+                        write(", ");
+                    }
+                    if (name.parent && (name.parent.kind === SyntaxKind.VariableDeclaration || name.parent.kind === SyntaxKind.BindingElement)) {
+                        emitModuleMemberName(<Declaration>name.parent);
+                    }
+                    else {
+                        emit(name);
+                    }
+                    write(" = ");
+                    emit(value);
+                }
+
+                function ensureIdentifier(expr: Expression): Expression {
+                    if (expr.kind !== SyntaxKind.Identifier) {
+                        var identifier = createTempVariable(root);
+                        if (!isDeclaration) {
+                            recordTempDeclaration(identifier);
+                        }
+                        emitAssignment(identifier, expr);
+                        expr = identifier;
+                    }
+                    return expr;
+                }
+
+                function createVoidZero(): Expression {
+                    var zero = <LiteralExpression>createNode(SyntaxKind.NumericLiteral);
+                    zero.text = "0";
+                    var result = <VoidExpression>createNode(SyntaxKind.VoidExpression);
+                    result.expression = zero;
+                    return result;
+                }
+
+                function createDefaultValueCheck(value: Expression, defaultValue: Expression): Expression {
+                    // The value expression will be evaluated twice, so for anything but a simple identifier
+                    // we need to generate a temporary variable
+                    value = ensureIdentifier(value);
+                    // Return the expression 'value === void 0 ? defaultValue : value'
+                    var equals = <BinaryExpression>createNode(SyntaxKind.BinaryExpression);
+                    equals.left = value;
+                    equals.operator = SyntaxKind.EqualsEqualsEqualsToken;
+                    equals.right = createVoidZero();
+                    var cond = <ConditionalExpression>createNode(SyntaxKind.ConditionalExpression);
+                    cond.condition = equals;
+                    cond.whenTrue = defaultValue;
+                    cond.whenFalse = value;
+                    return cond;
+                }
+
+                function createNumericLiteral(value: number) {
+                    var node = <LiteralExpression>createNode(SyntaxKind.NumericLiteral);
+                    node.text = "" + value;
+                    return node;
+                }
+
+                function parenthesizeForAccess(expr: Expression): LeftHandSideExpression {
+                    if (expr.kind === SyntaxKind.Identifier || expr.kind === SyntaxKind.PropertyAccessExpression || expr.kind === SyntaxKind.ElementAccessExpression) {
+                        return <LeftHandSideExpression>expr;
+                    }
+                    var node = <ParenthesizedExpression>createNode(SyntaxKind.ParenthesizedExpression);
+                    node.expression = expr;
+                    return node;
+                }
+
+                function createPropertyAccess(object: Expression, propName: Identifier): Expression {
+                    if (propName.kind !== SyntaxKind.Identifier) {
+                        return createElementAccess(object, propName);
+                    }
+                    var node = <PropertyAccessExpression>createNode(SyntaxKind.PropertyAccessExpression);
+                    node.expression = parenthesizeForAccess(object);
+                    node.name = propName;
+                    return node;
+                }
+
+                function createElementAccess(object: Expression, index: Expression): Expression {
+                    var node = <ElementAccessExpression>createNode(SyntaxKind.ElementAccessExpression);
+                    node.expression = parenthesizeForAccess(object);
+                    node.argumentExpression = index;
+                    return node;
+                }
+
+                function emitObjectLiteralAssignment(target: ObjectLiteralExpression, value: Expression) {
+                    var properties = target.properties;
+                    if (properties.length !== 1) {
+                        // For anything but a single element destructuring we need to generate a temporary
+                        // to ensure value is evaluated exactly once.
+                        value = ensureIdentifier(value);
+                    }
+                    for (var i = 0; i < properties.length; i++) {
+                        var p = properties[i];
+                        if (p.kind === SyntaxKind.PropertyAssignment || p.kind === SyntaxKind.ShorthandPropertyAssignment) {
+                            // TODO(andersh): Computed property support
+                            var propName = <Identifier>((<PropertyAssignment>p).name);
+                            emitDestructuringAssignment((<PropertyAssignment>p).initializer || propName, createPropertyAccess(value, propName));
+                        }
+                    }
+                }
+
+                function emitArrayLiteralAssignment(target: ArrayLiteralExpression, value: Expression) {
+                    var elements = target.elements;
+                    if (elements.length !== 1) {
+                        // For anything but a single element destructuring we need to generate a temporary
+                        // to ensure value is evaluated exactly once.
+                        value = ensureIdentifier(value);
+                    }
+                    for (var i = 0; i < elements.length; i++) {
+                        var e = elements[i];
+                        if (e.kind !== SyntaxKind.OmittedExpression) {
+                            if (e.kind !== SyntaxKind.SpreadElementExpression) {
+                                emitDestructuringAssignment(e, createElementAccess(value, createNumericLiteral(i)));
+                            }
+                            else {
+                                if (i === elements.length - 1) {
+                                    value = ensureIdentifier(value);
+                                    emitAssignment(<Identifier>(<SpreadElementExpression>e).expression, value);
+                                    write(".slice(" + i + ")");
+                                }
+                            }
+                        }
+                    }
+                }
+
+                function emitDestructuringAssignment(target: Expression, value: Expression) {
+                    if (target.kind === SyntaxKind.BinaryExpression && (<BinaryExpression>target).operator === SyntaxKind.EqualsToken) {
+                        value = createDefaultValueCheck(value,(<BinaryExpression>target).right);
+                        target = (<BinaryExpression>target).left;
+                    }
+                    if (target.kind === SyntaxKind.ObjectLiteralExpression) {
+                        emitObjectLiteralAssignment(<ObjectLiteralExpression>target, value);
+                    }
+                    else if (target.kind === SyntaxKind.ArrayLiteralExpression) {
+                        emitArrayLiteralAssignment(<ArrayLiteralExpression>target, value);
+                    }
+                    else {
+                        emitAssignment(<Identifier>target, value);
+                    }
+                }
+
+                function emitAssignmentExpression(root: BinaryExpression) {
+                    var target = root.left;
+                    var value = root.right;
+                    if (root.parent.kind === SyntaxKind.ExpressionStatement) {
+                        emitDestructuringAssignment(target, value);
+                    }
+                    else {
+                        if (root.parent.kind !== SyntaxKind.ParenthesizedExpression) {
+                            write("(");
+                        }
+                        value = ensureIdentifier(value);
+                        emitDestructuringAssignment(target, value);
+                        write(", ");
+                        emit(value);
+                        if (root.parent.kind !== SyntaxKind.ParenthesizedExpression) {
+                            write(")");
+                        }
+                    }
+                }
+
+                function emitBindingElement(target: BindingElement, value: Expression) {
+                    if (target.initializer) {
+                        // Combine value and initializer
+                        value = value ? createDefaultValueCheck(value, target.initializer) : target.initializer;
+                    }
+                    else if (!value) {
+                        // Use 'void 0' in absence of value and initializer
+                        value = createVoidZero();
+                    }
+                    if (isBindingPattern(target.name)) {
+                        var pattern = <BindingPattern>target.name;
+                        var elements = pattern.elements;
+                        if (elements.length !== 1) {
+                            // For anything but a single element destructuring we need to generate a temporary
+                            // to ensure value is evaluated exactly once.
+                            value = ensureIdentifier(value);
+                        }
+                        for (var i = 0; i < elements.length; i++) {
+                            var element = elements[i];
+                            if (pattern.kind === SyntaxKind.ObjectBindingPattern) {
+                                // Rewrite element to a declaration with an initializer that fetches property
+                                var propName = element.propertyName || <Identifier>element.name;
+                                emitBindingElement(element, createPropertyAccess(value, propName));
+                            }
+                            else if (element.kind !== SyntaxKind.OmittedExpression) {
+                                if (!element.dotDotDotToken) {
+                                    // Rewrite element to a declaration that accesses array element at index i
+                                    emitBindingElement(element, createElementAccess(value, createNumericLiteral(i)));
+                                }
+                                else {
+                                    if (i === elements.length - 1) {
+                                        value = ensureIdentifier(value);
+                                        emitAssignment(<Identifier>element.name, value);
+                                        write(".slice(" + i + ")");
+                                    }
+                                }
+                            }
+                        }
+                    }
+                    else {
+                        emitAssignment(<Identifier>target.name, value);
+                    }
+                }
+            }
+
+            function emitVariableDeclaration(node: VariableDeclaration) {
+                if (isBindingPattern(node.name)) {
+                    if (languageVersion < ScriptTarget.ES6) {
+                        emitDestructuring(node);
+                    }
+                    else {
+                        emit(node.name);
+                        emitOptional(" = ", node.initializer);
+                    }
+                }
+                else {
+                    emitModuleMemberName(node);
+                    emitOptional(" = ", node.initializer);
+                }
+            }
+
+            function emitVariableStatement(node: VariableStatement) {
+                if (!(node.flags & NodeFlags.Export)) {
+                    if (isLet(node.declarationList)) {
+                        write("let ");
+                    }
+                    else if (isConst(node.declarationList)) {
+                        write("const ");
+                    }
+                    else {
+                        write("var ");
+                    }
+                }
+                emitCommaList(node.declarationList.declarations);
+                write(";");
+            }
+
+            function emitParameter(node: ParameterDeclaration) {
+                if (languageVersion < ScriptTarget.ES6) {
+                    if (isBindingPattern(node.name)) {
+                        var name = createTempVariable(node);
+                        if (!tempParameters) {
+                            tempParameters = [];
+                        }
+                        tempParameters.push(name);
+                        emit(name);
+                    }
+                    else {
+                        emit(node.name);
+                    }
+                }
+                else {
+                    if (node.dotDotDotToken) {
+                        write("...");
+                    }
+                    emit(node.name);
+                    emitOptional(" = ", node.initializer);
+                }
+            }
+
+            function emitDefaultValueAssignments(node: FunctionLikeDeclaration) {
+                if (languageVersion < ScriptTarget.ES6) {
+                    var tempIndex = 0;
+                    forEach(node.parameters, p => {
+                        if (isBindingPattern(p.name)) {
+                            writeLine();
+                            write("var ");
+                            emitDestructuring(p, tempParameters[tempIndex]);
+                            write(";");
+                            tempIndex++;
+                        }
+                        else if (p.initializer) {
+                            writeLine();
+                            emitStart(p);
+                            write("if (");
+                            emitNode(p.name);
+                            write(" === void 0)");
+                            emitEnd(p);
+                            write(" { ");
+                            emitStart(p);
+                            emitNode(p.name);
+                            write(" = ");
+                            emitNode(p.initializer);
+                            emitEnd(p);
+                            write("; }");
+                        }
+                    });
+                }
+            }
+
+            function emitRestParameter(node: FunctionLikeDeclaration) {
+                if (languageVersion < ScriptTarget.ES6 && hasRestParameters(node)) {
+                    var restIndex = node.parameters.length - 1;
+                    var restParam = node.parameters[restIndex];
+                    var tempName = createTempVariable(node, /*forLoopVariable*/ true).text;
+                    writeLine();
+                    emitLeadingComments(restParam);
+                    emitStart(restParam);
+                    write("var ");
+                    emitNode(restParam.name);
+                    write(" = [];");
+                    emitEnd(restParam);
+                    emitTrailingComments(restParam);
+                    writeLine();
+                    write("for (");
+                    emitStart(restParam);
+                    write("var " + tempName + " = " + restIndex + ";");
+                    emitEnd(restParam);
+                    write(" ");
+                    emitStart(restParam);
+                    write(tempName + " < arguments.length;");
+                    emitEnd(restParam);
+                    write(" ");
+                    emitStart(restParam);
+                    write(tempName + "++");
+                    emitEnd(restParam);
+                    write(") {");
+                    increaseIndent();
+                    writeLine();
+                    emitStart(restParam);
+                    emitNode(restParam.name);
+                    write("[" + tempName + " - " + restIndex + "] = arguments[" + tempName + "];");
+                    emitEnd(restParam);
+                    decreaseIndent();
+                    writeLine();
+                    write("}");
+                }
+            }
+
+            function emitAccessor(node: AccessorDeclaration) {
+                write(node.kind === SyntaxKind.GetAccessor ? "get " : "set ");
+                emit(node.name);
+                emitSignatureAndBody(node);
+            }
+
+            function emitFunctionDeclaration(node: FunctionLikeDeclaration) {
+                if (nodeIsMissing(node.body)) {
+                    return emitPinnedOrTripleSlashComments(node);
+                }
+
+                if (node.kind !== SyntaxKind.MethodDeclaration && node.kind !== SyntaxKind.MethodSignature) {
+                    // Methods will emit the comments as part of emitting method declaration
+                    emitLeadingComments(node);
+                }
+                write("function ");
+                if (node.kind === SyntaxKind.FunctionDeclaration || (node.kind === SyntaxKind.FunctionExpression && node.name)) {
+                    emit(node.name);
+                }
+                emitSignatureAndBody(node);
+                if (node.kind !== SyntaxKind.MethodDeclaration && node.kind !== SyntaxKind.MethodSignature) {
+                    emitTrailingComments(node);
+                }
+            }
+
+            function emitCaptureThisForNodeIfNecessary(node: Node): void {
+                if (resolver.getNodeCheckFlags(node) & NodeCheckFlags.CaptureThis) {
+                    writeLine();
+                    emitStart(node);
+                    write("var _this = this;");
+                    emitEnd(node);
+                }
+            }
+
+            function emitSignatureParameters(node: FunctionLikeDeclaration) {
+                increaseIndent();
+                write("(");
+                if (node) {
+                    var parameters = node.parameters;
+                    var omitCount = languageVersion < ScriptTarget.ES6 && hasRestParameters(node) ? 1 : 0;
+                    emitList(parameters, 0, parameters.length - omitCount, /*multiLine*/ false, /*trailingComma*/ false);
+                }
+                write(")");
+                decreaseIndent();
+            }
+
+            function emitSignatureAndBody(node: FunctionLikeDeclaration) {
+                var saveTempCount = tempCount;
+                var saveTempVariables = tempVariables;
+                var saveTempParameters = tempParameters;
+                tempCount = 0;
+                tempVariables = undefined;
+                tempParameters = undefined;
+                emitSignatureParameters(node);
+                write(" {");
+                scopeEmitStart(node);
+                increaseIndent();
+
+                emitDetachedComments(node.body.kind === SyntaxKind.Block ? (<Block>node.body).statements.start : node.body.start);
+
+                var startIndex = 0;
+                if (node.body.kind === SyntaxKind.Block) {
+                    startIndex = emitDirectivePrologues((<Block>node.body).statements, /*startWithNewLine*/ true);
+                }
+                var outPos = writer.getTextPos();
+                emitCaptureThisForNodeIfNecessary(node);
+                emitDefaultValueAssignments(node);
+                emitRestParameter(node);
+                if (node.body.kind !== SyntaxKind.Block && outPos === writer.getTextPos()) {
+                    decreaseIndent();
+                    write(" ");
+                    emitStart(node.body);
+                    write("return ");
+
+                    // Don't emit comments on this body.  We'll have already taken care of it above 
+                    // when we called emitDetachedComments.
+                    emitNode(node.body, /*disableComments:*/ true);
+                    emitEnd(node.body);
+                    write(";");
+                    emitTempDeclarations(/*newLine*/ false);
+                    write(" ");
+                    emitStart(node.body);
+                    write("}");
+                    emitEnd(node.body);
+                }
+                else {
+                    if (node.body.kind === SyntaxKind.Block) {
+                        emitLinesStartingAt((<Block>node.body).statements, startIndex);
+                    }
+                    else {
+                        writeLine();
+                        emitLeadingComments(node.body);
+                        write("return ");
+                        emit(node.body, /*disableComments:*/ true);
+                        write(";");
+                        emitTrailingComments(node.body);
+                    }
+                    emitTempDeclarations(/*newLine*/ true);
+                    writeLine();
+                    if (node.body.kind === SyntaxKind.Block) {
+                        emitLeadingCommentsOfPosition(nodeArrayEnd((<Block>node.body).statements));
+                        decreaseIndent();
+                        emitToken(SyntaxKind.CloseBraceToken, nodeArrayEnd((<Block>node.body).statements));
+                    }
+                    else {
+                        decreaseIndent();
+                        emitStart(node.body);
+                        write("}");
+                        emitEnd(node.body);
+                    }
+                }
+                scopeEmitEnd();
+                if (node.flags & NodeFlags.Export) {
+                    writeLine();
+                    emitStart(node);
+                    emitModuleMemberName(node);
+                    write(" = ");
+                    emit(node.name);
+                    emitEnd(node);
+                    write(";");
+                }
+                tempCount = saveTempCount;
+                tempVariables = saveTempVariables;
+                tempParameters = saveTempParameters;
+            }
+
+            function findInitialSuperCall(ctor: ConstructorDeclaration): ExpressionStatement {
+                if (ctor.body) {
+                    var statement = (<Block>ctor.body).statements[0];
+                    if (statement && statement.kind === SyntaxKind.ExpressionStatement) {
+                        var expr = (<ExpressionStatement>statement).expression;
+                        if (expr && expr.kind === SyntaxKind.CallExpression) {
+                            var func = (<CallExpression>expr).expression;
+                            if (func && func.kind === SyntaxKind.SuperKeyword) {
+                                return <ExpressionStatement>statement;
+                            }
+                        }
+                    }
+                }
+            }
+
+            function emitParameterPropertyAssignments(node: ConstructorDeclaration) {
+                forEach(node.parameters, param => {
+                    if (param.flags & NodeFlags.AccessibilityModifier) {
+                        writeLine();
+                        emitStart(param);
+                        emitStart(param.name);
+                        write("this.");
+                        emitNode(param.name);
+                        emitEnd(param.name);
+                        write(" = ");
+                        emit(param.name);
+                        write(";");
+                        emitEnd(param);
+                    }
+                });
+            }
+
+            function emitMemberAccessForPropertyName(memberName: DeclarationName) {
+                if (memberName.kind === SyntaxKind.StringLiteral || memberName.kind === SyntaxKind.NumericLiteral) {
+                    write("[");
+                    emitNode(memberName);
+                    write("]");
+                }
+                else if (memberName.kind === SyntaxKind.ComputedPropertyName) {
+                    emitComputedPropertyName(<ComputedPropertyName>memberName);
+                }
+                else {
+                    write(".");
+                    emitNode(memberName);
+                }
+            }
+
+            function emitMemberAssignments(node: ClassDeclaration, staticFlag: NodeFlags) {
+                forEach(node.members, member => {
+                    if (member.kind === SyntaxKind.PropertyDeclaration && (member.flags & NodeFlags.Static) === staticFlag && (<PropertyDeclaration>member).initializer) {
+                        writeLine();
+                        emitLeadingComments(member);
+                        emitStart(member);
+                        emitStart((<PropertyDeclaration>member).name);
+                        if (staticFlag) {
+                            emitNode(node.name);
+                        }
+                        else {
+                            write("this");
+                        }
+                        emitMemberAccessForPropertyName((<PropertyDeclaration>member).name);
+                        emitEnd((<PropertyDeclaration>member).name);
+                        write(" = ");
+                        emit((<PropertyDeclaration>member).initializer);
+                        write(";");
+                        emitEnd(member);
+                        emitTrailingComments(member);
+                    }
+                });
+            }
+
+            function emitMemberFunctions(node: ClassDeclaration) {
+                forEach(node.members, member => {
+                    if (member.kind === SyntaxKind.MethodDeclaration || node.kind === SyntaxKind.MethodSignature) {
+                        if (!(<MethodDeclaration>member).body) {
+                            return emitPinnedOrTripleSlashComments(member);
+                        }
+
+                        writeLine();
+                        emitLeadingComments(member);
+                        emitStart(member);
+                        emitStart((<MethodDeclaration>member).name);
+                        emitNode(node.name);
+                        if (!(member.flags & NodeFlags.Static)) {
+                            write(".prototype");
+                        }
+                        emitMemberAccessForPropertyName((<MethodDeclaration>member).name);
+                        emitEnd((<MethodDeclaration>member).name);
+                        write(" = ");
+                        emitStart(member);
+                        emitFunctionDeclaration(<MethodDeclaration>member);
+                        emitEnd(member);
+                        emitEnd(member);
+                        write(";");
+                        emitTrailingComments(member);
+                    }
+                    else if (member.kind === SyntaxKind.GetAccessor || member.kind === SyntaxKind.SetAccessor) {
+                        var accessors = getAllAccessorDeclarations(node, <AccessorDeclaration>member);
+                        if (member === accessors.firstAccessor) {
+                            writeLine();
+                            emitStart(member);
+                            write("Object.defineProperty(");
+                            emitStart((<AccessorDeclaration>member).name);
+                            emitNode(node.name);
+                            if (!(member.flags & NodeFlags.Static)) {
+                                write(".prototype");
+                            }
+                            write(", ");
+                            emitExpressionForPropertyName((<AccessorDeclaration>member).name);
+                            emitEnd((<AccessorDeclaration>member).name);
+                            write(", {");
+                            increaseIndent();
+                            if (accessors.getAccessor) {
+                                writeLine();
+                                emitLeadingComments(accessors.getAccessor);
+                                write("get: ");
+                                emitStart(accessors.getAccessor);
+                                write("function ");
+                                emitSignatureAndBody(accessors.getAccessor);
+                                emitEnd(accessors.getAccessor);
+                                emitTrailingComments(accessors.getAccessor);
+                                write(",");
+                            }
+                            if (accessors.setAccessor) {
+                                writeLine();
+                                emitLeadingComments(accessors.setAccessor);
+                                write("set: ");
+                                emitStart(accessors.setAccessor);
+                                write("function ");
+                                emitSignatureAndBody(accessors.setAccessor);
+                                emitEnd(accessors.setAccessor);
+                                emitTrailingComments(accessors.setAccessor);
+                                write(",");
+                            }
+                            writeLine();
+                            write("enumerable: true,");
+                            writeLine();
+                            write("configurable: true");
+                            decreaseIndent();
+                            writeLine();
+                            write("});");
+                            emitEnd(member);
+                        }
+                    }
+                });
+            }
+
+            function emitClassDeclaration(node: ClassDeclaration) {
+                write("var ");
+                emit(node.name);
+                write(" = (function (");
+                var baseTypeNode = getClassBaseTypeNode(node);
+                if (baseTypeNode) {
+                    write("_super");
+                }
+                write(") {");
+                increaseIndent();
+                scopeEmitStart(node);
+                if (baseTypeNode) {
+                    writeLine();
+                    emitStart(baseTypeNode);
+                    write("__extends(");
+                    emit(node.name);
+                    write(", _super);");
+                    emitEnd(baseTypeNode);
+                }
+                writeLine();
+                emitConstructorOfClass();
+                emitMemberFunctions(node);
+                emitMemberAssignments(node, NodeFlags.Static);
+                writeLine();
+                function emitClassReturnStatement() {
+                    write("return ");
+                    emitNode(node.name);
+                }
+                emitToken(SyntaxKind.CloseBraceToken, nodeArrayEnd(node.members), emitClassReturnStatement);
+                write(";");
+                decreaseIndent();
+                writeLine();
+                emitToken(SyntaxKind.CloseBraceToken, nodeArrayEnd(node.members));
+                scopeEmitEnd();
+                emitStart(node);
+                write(")(");
+                if (baseTypeNode) {
+                    emit(baseTypeNode.typeName);
+                }
+                write(");");
+                emitEnd(node);
+                if (node.flags & NodeFlags.Export) {
+                    writeLine();
+                    emitStart(node);
+                    emitModuleMemberName(node);
+                    write(" = ");
+                    emit(node.name);
+                    emitEnd(node);
+                    write(";");
+                }
+
+                function emitConstructorOfClass() {
+                    var saveTempCount = tempCount;
+                    var saveTempVariables = tempVariables;
+                    var saveTempParameters = tempParameters;
+                    tempCount = 0;
+                    tempVariables = undefined;
+                    tempParameters = undefined;
+                    // Emit the constructor overload pinned comments
+                    forEach(node.members, member => {
+                        if (member.kind === SyntaxKind.Constructor && !(<ConstructorDeclaration>member).body) {
+                            emitPinnedOrTripleSlashComments(member);
+                        }
+                    });
+
+                    var ctor = getFirstConstructorWithBody(node);
+                    if (ctor) {
+                        emitLeadingComments(ctor);
+                    }
+                    emitStart(<Node>ctor || node);
+                    write("function ");
+                    emit(node.name);
+                    emitSignatureParameters(ctor);
+                    write(" {");
+                    scopeEmitStart(node, "constructor");
+                    increaseIndent();
+                    if (ctor) {
+                        emitDetachedComments((<Block>ctor.body).statements.start);
+                    }
+                    emitCaptureThisForNodeIfNecessary(node);
+                    if (ctor) {
+                        emitDefaultValueAssignments(ctor);
+                        emitRestParameter(ctor);
+                        if (baseTypeNode) {
+                            var superCall = findInitialSuperCall(ctor);
+                            if (superCall) {
+                                writeLine();
+                                emit(superCall);
+                            }
+                        }
+                        emitParameterPropertyAssignments(ctor);
+                    }
+                    else {
+                        if (baseTypeNode) {
+                            writeLine();
+                            emitStart(baseTypeNode);
+                            write("_super.apply(this, arguments);");
+                            emitEnd(baseTypeNode);
+                        }
+                    }
+                    emitMemberAssignments(node, /*nonstatic*/0);
+                    if (ctor) {
+                        var statements: Node[] = (<Block>ctor.body).statements;
+                        if (superCall) statements = statements.slice(1);
+                        emitLines(statements);
+                    }
+                    emitTempDeclarations(/*newLine*/ true);
+                    writeLine();
+                    if (ctor) {
+                        emitLeadingCommentsOfPosition(nodeArrayEnd((<Block>ctor.body).statements));
+                    }
+                    decreaseIndent();
+                    emitToken(SyntaxKind.CloseBraceToken, ctor ? nodeArrayEnd((<Block>ctor.body).statements) : nodeArrayEnd(node.members));
+                    scopeEmitEnd();
+                    emitEnd(<Node>ctor || node);
+                    if (ctor) {
+                        emitTrailingComments(ctor);
+                    }
+                    tempCount = saveTempCount;
+                    tempVariables = saveTempVariables;
+                    tempParameters = saveTempParameters;
+                }
+            }
+
+            function emitInterfaceDeclaration(node: InterfaceDeclaration) {
+                emitPinnedOrTripleSlashComments(node);
+            }
+
+            function shouldEmitEnumDeclaration(node: EnumDeclaration) {
+                var isConstEnum = isConst(node);
+                return !isConstEnum || compilerOptions.preserveConstEnums;
+            }
+
+            function emitEnumDeclaration(node: EnumDeclaration) {
+                // const enums are completely erased during compilation.
+                if (!shouldEmitEnumDeclaration(node)) {
+                    return;
+                }
+
+                if (!(node.flags & NodeFlags.Export)) {
+                    emitStart(node);
+                    write("var ");
+                    emit(node.name);
+                    emitEnd(node);
+                    write(";");
+                }
+                writeLine();
+                emitStart(node);
+                write("(function (");
+                emitStart(node.name);
+                write(resolver.getLocalNameOfContainer(node));
+                emitEnd(node.name);
+                write(") {");
+                increaseIndent();
+                scopeEmitStart(node);
+                emitLines(node.members);
+                decreaseIndent();
+                writeLine();
+                emitToken(SyntaxKind.CloseBraceToken, nodeArrayEnd(node.members));
+                scopeEmitEnd();
+                write(")(");
+                emitModuleMemberName(node);
+                write(" || (");
+                emitModuleMemberName(node);
+                write(" = {}));");
+                emitEnd(node);
+                if (node.flags & NodeFlags.Export) {
+                    writeLine();
+                    emitStart(node);
+                    write("var ");
+                    emit(node.name);
+                    write(" = ");
+                    emitModuleMemberName(node);
+                    emitEnd(node);
+                    write(";");
+                }
+            }
+
+            function emitEnumMember(node: EnumMember) {
+                var enumParent = <EnumDeclaration>node.parent;
+                emitStart(node);
+                write(resolver.getLocalNameOfContainer(enumParent));
+                write("[");
+                write(resolver.getLocalNameOfContainer(enumParent));
+                write("[");
+                emitExpressionForPropertyName(node.name);
+                write("] = ");
+                if (node.initializer && !isConst(enumParent)) {
+                    emit(node.initializer);
+                }
+                else {
+                    write(resolver.getEnumMemberValue(node).toString());
+                }
+                write("] = ");
+                emitExpressionForPropertyName(node.name);
+                emitEnd(node);
+                write(";");
+            }
+
+            function getInnerMostModuleDeclarationFromDottedModule(moduleDeclaration: ModuleDeclaration): ModuleDeclaration {
+                if (moduleDeclaration.body.kind === SyntaxKind.ModuleDeclaration) {
+                    var recursiveInnerModule = getInnerMostModuleDeclarationFromDottedModule(<ModuleDeclaration>moduleDeclaration.body);
+                    return recursiveInnerModule || <ModuleDeclaration>moduleDeclaration.body;
+                }
+            }
+
+            function shouldEmitModuleDeclaration(node: ModuleDeclaration) {
+                return isInstantiatedModule(node, compilerOptions.preserveConstEnums);
+            }
+
+            function emitModuleDeclaration(node: ModuleDeclaration) {
+                // Emit only if this module is non-ambient.
+                var shouldEmit = shouldEmitModuleDeclaration(node);
+
+                if (!shouldEmit) {
+                    return emitPinnedOrTripleSlashComments(node);
+                }
+
+                emitStart(node);
+                write("var ");
+                emit(node.name);
+                write(";");
+                emitEnd(node);
+                writeLine();
+                emitStart(node);
+                write("(function (");
+                emitStart(node.name);
+                write(resolver.getLocalNameOfContainer(node));
+                emitEnd(node.name);
+                write(") ");
+                if (node.body.kind === SyntaxKind.ModuleBlock) {
+                    var saveTempCount = tempCount;
+                    var saveTempVariables = tempVariables;
+                    tempCount = 0;
+                    tempVariables = undefined;
+                    emit(node.body);
+                    tempCount = saveTempCount;
+                    tempVariables = saveTempVariables;
+                }
+                else {
+                    write("{");
+                    increaseIndent();
+                    scopeEmitStart(node);
+                    emitCaptureThisForNodeIfNecessary(node);
+                    writeLine();
+                    emit(node.body);
+                    decreaseIndent();
+                    writeLine();
+                    var moduleBlock = <ModuleBlock>getInnerMostModuleDeclarationFromDottedModule(node).body;
+                    emitToken(SyntaxKind.CloseBraceToken, nodeArrayEnd(moduleBlock.statements));
+                    scopeEmitEnd();
+                }
+                write(")(");
+                if (node.flags & NodeFlags.Export) {
+                    emit(node.name);
+                    write(" = ");
+                }
+                emitModuleMemberName(node);
+                write(" || (");
+                emitModuleMemberName(node);
+                write(" = {}));");
+                emitEnd(node);
+            }
+
+            function emitImportDeclaration(node: ImportDeclaration) {
+                var emitImportDeclaration = resolver.isReferencedImportDeclaration(node);
+
+                if (!emitImportDeclaration) {
+                    // preserve old compiler's behavior: emit 'var' for import declaration (even if we do not consider them referenced) when
+                    // - current file is not external module
+                    // - import declaration is top level and target is value imported by entity name
+                    emitImportDeclaration = !isExternalModule(currentSourceFile) && resolver.isTopLevelValueImportWithEntityName(node);
+                }
+
+                if (emitImportDeclaration) {
+                    if (isExternalModuleImportDeclaration(node) && node.parent.kind === SyntaxKind.SourceFile && compilerOptions.module === ModuleKind.AMD) {
+                        if (node.flags & NodeFlags.Export) {
+                            writeLine();
+                            emitLeadingComments(node);
+                            emitStart(node);
+                            emitModuleMemberName(node);
+                            write(" = ");
+                            emit(node.name);
+                            write(";");
+                            emitEnd(node);
+                            emitTrailingComments(node);
+                        }
+                    }
+                    else {
+                        writeLine();
+                        emitLeadingComments(node);
+                        emitStart(node);
+                        if (!(node.flags & NodeFlags.Export)) write("var ");
+                        emitModuleMemberName(node);
+                        write(" = ");
+                        if (isInternalModuleImportDeclaration(node)) {
+                            emit(node.moduleReference);
+                        }
+                        else {
+                            var literal = <LiteralExpression>getExternalModuleImportDeclarationExpression(node);
+                            write("require(");
+                            emitStart(literal);
+                            emitLiteral(literal);
+                            emitEnd(literal);
+                            emitToken(SyntaxKind.CloseParenToken, spanEnd(literal));
+                        }
+                        write(";");
+                        emitEnd(node);
+                        emitTrailingComments(node);
+                    }
+                }
+            }
+
+            function getExternalImportDeclarations(node: SourceFile): ImportDeclaration[] {
+                var result: ImportDeclaration[] = [];
+                forEach(node.statements, statement => {
+                    if (isExternalModuleImportDeclaration(statement) && resolver.isReferencedImportDeclaration(<ImportDeclaration>statement)) {
+                        result.push(<ImportDeclaration>statement);
+                    }
+                });
+                return result;
+            }
+
+            function getFirstExportAssignment(sourceFile: SourceFile) {
+                return forEach(sourceFile.statements, node => {
+                    if (node.kind === SyntaxKind.ExportAssignment) {
+                        return <ExportAssignment>node;
+                    }
+                });
+            }
+
+            function emitAMDModule(node: SourceFile, startIndex: number) {
+                var imports = getExternalImportDeclarations(node);
+                writeLine();
+                write("define(");
+                if (node.amdModuleName) {
+                    write("\"" + node.amdModuleName + "\", ");
+                }
+                write("[\"require\", \"exports\"");
+                forEach(imports, imp => {
+                    write(", ");
+                    emitLiteral(<LiteralExpression>getExternalModuleImportDeclarationExpression(imp));
+                });
+                forEach(node.amdDependencies, amdDependency => {
+                    var text = "\"" + amdDependency + "\"";
+                    write(", ");
+                    write(text);
+                });
+                write("], function (require, exports");
+                forEach(imports, imp => {
+                    write(", ");
+                    emit(imp.name);
+                });
+                write(") {");
+                increaseIndent();
+                emitCaptureThisForNodeIfNecessary(node);
+                emitLinesStartingAt(node.statements, startIndex);
+                emitTempDeclarations(/*newLine*/ true);
+                var exportName = resolver.getExportAssignmentName(node);
+                if (exportName) {
+                    writeLine();
+                    var exportAssignment = getFirstExportAssignment(node);
+                    emitStart(exportAssignment);
+                    write("return ");
+                    emitStart(exportAssignment.exportName);
+                    write(exportName);
+                    emitEnd(exportAssignment.exportName);
+                    write(";");
+                    emitEnd(exportAssignment);
+                }
+                decreaseIndent();
+                writeLine();
+                write("});");
+            }
+
+            function emitCommonJSModule(node: SourceFile, startIndex: number) {
+                emitCaptureThisForNodeIfNecessary(node);
+                emitLinesStartingAt(node.statements, startIndex);
+                emitTempDeclarations(/*newLine*/ true);
+                var exportName = resolver.getExportAssignmentName(node);
+                if (exportName) {
+                    writeLine();
+                    var exportAssignment = getFirstExportAssignment(node);
+                    emitStart(exportAssignment);
+                    write("module.exports = ");
+                    emitStart(exportAssignment.exportName);
+                    write(exportName);
+                    emitEnd(exportAssignment.exportName);
+                    write(";");
+                    emitEnd(exportAssignment);
+                }
+            }
+
+            function emitDirectivePrologues(statements: Node[], startWithNewLine: boolean): number {
+                for (var i = 0; i < statements.length; ++i) {
+                    if (isPrologueDirective(statements[i])) {
+                        if (startWithNewLine || i > 0) {
+                            writeLine();
+                        }
+                        emit(statements[i]);
+                    }
+                    else {
+                        // return index of the first non prologue directive
+                        return i;
+                    }
+                }
+                return statements.length;
+            }
+
+            function emitSourceFile(node: SourceFile) {
+                currentSourceFile = node;
+                // Start new file on new line
+                writeLine();
+                emitDetachedComments(node.start);
+
+                // emit prologue directives prior to __extends
+                var startIndex = emitDirectivePrologues(node.statements, /*startWithNewLine*/ false);
+                if (!extendsEmitted && resolver.getNodeCheckFlags(node) & NodeCheckFlags.EmitExtends) {
+                    writeLine();
+                    write("var __extends = this.__extends || function (d, b) {");
+                    increaseIndent();
+                    writeLine();
+                    write("for (var p in b) if (b.hasOwnProperty(p)) d[p] = b[p];");
+                    writeLine();
+                    write("function __() { this.constructor = d; }");
+                    writeLine();
+                    write("__.prototype = b.prototype;");
+                    writeLine();
+                    write("d.prototype = new __();");
+                    decreaseIndent();
+                    writeLine();
+                    write("};");
+                    extendsEmitted = true;
+                }
+                if (isExternalModule(node)) {
+                    if (compilerOptions.module === ModuleKind.AMD) {
+                        emitAMDModule(node, startIndex);
+                    }
+                    else {
+                        emitCommonJSModule(node, startIndex);
+                    }
+                }
+                else {
+                    emitCaptureThisForNodeIfNecessary(node);
+                    emitLinesStartingAt(node.statements, startIndex);
+                    emitTempDeclarations(/*newLine*/ true);
+                }
+
+                emitLeadingComments(node.endOfFileToken);
+            }
+
+            function emitNode(node: Node, disableComments?:boolean): void {
+                if (!node) {
+                    return;
+                }
+
+                if (node.flags & NodeFlags.Ambient) {
+                    return emitPinnedOrTripleSlashComments(node);
+                }
+
+                var emitComments = !disableComments && shouldEmitLeadingAndTrailingComments(node);
+                if (emitComments) {
+                    emitLeadingComments(node);
+                }
+
+                emitJavaScriptWorker(node);
+
+                if (emitComments) {
+                    emitTrailingComments(node);
+                }
+            }
+
+            function shouldEmitLeadingAndTrailingComments(node: Node) {
+                switch (node.kind) {
+                    // All of these entities are emitted in a specialized fashion.  As such, we allow
+                    // the specilized methods for each to handle the comments on the nodes.
+                    case SyntaxKind.InterfaceDeclaration:
+                    case SyntaxKind.FunctionDeclaration:
+                    case SyntaxKind.ImportDeclaration:
+                    case SyntaxKind.TypeAliasDeclaration:
+                    case SyntaxKind.ExportAssignment:
+                        return false;
+
+                    case SyntaxKind.ModuleDeclaration:
+                        // Only emit the leading/trailing comments for a module if we're actually 
+                        // emitting the module as well.
+                        return shouldEmitModuleDeclaration(<ModuleDeclaration>node);
+
+                    case SyntaxKind.EnumDeclaration:
+                        // Only emit the leading/trailing comments for an enum if we're actually 
+                        // emitting the module as well.
+                        return shouldEmitEnumDeclaration(<EnumDeclaration>node);
+                }
+
+                // Emit comments for everything else.
+                return true;
+            }
+
+            function emitJavaScriptWorker(node: Node) {
+                // Check if the node can be emitted regardless of the ScriptTarget
+                switch (node.kind) {
+                    case SyntaxKind.Identifier:
+                        return emitIdentifier(<Identifier>node);
+                    case SyntaxKind.Parameter:
+                        return emitParameter(<ParameterDeclaration>node);
+                    case SyntaxKind.MethodDeclaration:
+                    case SyntaxKind.MethodSignature:
+                        return emitMethod(<MethodDeclaration>node);
+                    case SyntaxKind.GetAccessor:
+                    case SyntaxKind.SetAccessor:
+                        return emitAccessor(<AccessorDeclaration>node);
+                    case SyntaxKind.ThisKeyword:
+                        return emitThis(node);
+                    case SyntaxKind.SuperKeyword:
+                        return emitSuper(node);
+                    case SyntaxKind.NullKeyword:
+                        return write("null");
+                    case SyntaxKind.TrueKeyword:
+                        return write("true");
+                    case SyntaxKind.FalseKeyword:
+                        return write("false");
+                    case SyntaxKind.NumericLiteral:
+                    case SyntaxKind.StringLiteral:
+                    case SyntaxKind.RegularExpressionLiteral:
+                    case SyntaxKind.NoSubstitutionTemplateLiteral:
+                    case SyntaxKind.TemplateHead:
+                    case SyntaxKind.TemplateMiddle:
+                    case SyntaxKind.TemplateTail:
+                        return emitLiteral(<LiteralExpression>node);
+                    case SyntaxKind.TemplateExpression:
+                        return emitTemplateExpression(<TemplateExpression>node);
+                    case SyntaxKind.TemplateSpan:
+                        return emitTemplateSpan(<TemplateSpan>node);
+                    case SyntaxKind.QualifiedName:
+                        return emitQualifiedName(<QualifiedName>node);
+                    case SyntaxKind.ObjectBindingPattern:
+                        return emitObjectBindingPattern(<BindingPattern>node);
+                    case SyntaxKind.ArrayBindingPattern:
+                        return emitArrayBindingPattern(<BindingPattern>node);
+                    case SyntaxKind.BindingElement:
+                        return emitBindingElement(<BindingElement>node);
+                    case SyntaxKind.ArrayLiteralExpression:
+                        return emitArrayLiteral(<ArrayLiteralExpression>node);
+                    case SyntaxKind.ObjectLiteralExpression:
+                        return emitObjectLiteral(<ObjectLiteralExpression>node);
+                    case SyntaxKind.PropertyAssignment:
+                        return emitPropertyAssignment(<PropertyDeclaration>node);
+                    case SyntaxKind.ShorthandPropertyAssignment:
+                        return emitShorthandPropertyAssignment(<ShorthandPropertyAssignment>node);
+                    case SyntaxKind.ComputedPropertyName:
+                        return emitComputedPropertyName(<ComputedPropertyName>node);
+                    case SyntaxKind.PropertyAccessExpression:
+                        return emitPropertyAccess(<PropertyAccessExpression>node);
+                    case SyntaxKind.ElementAccessExpression:
+                        return emitIndexedAccess(<ElementAccessExpression>node);
+                    case SyntaxKind.CallExpression:
+                        return emitCallExpression(<CallExpression>node);
+                    case SyntaxKind.NewExpression:
+                        return emitNewExpression(<NewExpression>node);
+                    case SyntaxKind.TaggedTemplateExpression:
+                        return emitTaggedTemplateExpression(<TaggedTemplateExpression>node);
+                    case SyntaxKind.TypeAssertionExpression:
+                        return emit((<TypeAssertion>node).expression);
+                    case SyntaxKind.ParenthesizedExpression:
+                        return emitParenExpression(<ParenthesizedExpression>node);
+                    case SyntaxKind.FunctionDeclaration:
+                    case SyntaxKind.FunctionExpression:
+                    case SyntaxKind.ArrowFunction:
+                        return emitFunctionDeclaration(<FunctionLikeDeclaration>node);
+                    case SyntaxKind.DeleteExpression:
+                        return emitDeleteExpression(<DeleteExpression>node);
+                    case SyntaxKind.TypeOfExpression:
+                        return emitTypeOfExpression(<TypeOfExpression>node);
+                    case SyntaxKind.VoidExpression:
+                        return emitVoidExpression(<VoidExpression>node);
+                    case SyntaxKind.PrefixUnaryExpression:
+                        return emitPrefixUnaryExpression(<PrefixUnaryExpression>node);
+                    case SyntaxKind.PostfixUnaryExpression:
+                        return emitPostfixUnaryExpression(<PostfixUnaryExpression>node);
+                    case SyntaxKind.BinaryExpression:
+                        return emitBinaryExpression(<BinaryExpression>node);
+                    case SyntaxKind.ConditionalExpression:
+                        return emitConditionalExpression(<ConditionalExpression>node);
+                    case SyntaxKind.SpreadElementExpression:
+                        return emitSpreadElementExpression(<SpreadElementExpression>node);
+                    case SyntaxKind.OmittedExpression:
+                        return;
+                    case SyntaxKind.Block:
+                    case SyntaxKind.ModuleBlock:
+                        return emitBlock(<Block>node);
+                    case SyntaxKind.VariableStatement:
+                        return emitVariableStatement(<VariableStatement>node);
+                    case SyntaxKind.EmptyStatement:
+                        return write(";");
+                    case SyntaxKind.ExpressionStatement:
+                        return emitExpressionStatement(<ExpressionStatement>node);
+                    case SyntaxKind.IfStatement:
+                        return emitIfStatement(<IfStatement>node);
+                    case SyntaxKind.DoStatement:
+                        return emitDoStatement(<DoStatement>node);
+                    case SyntaxKind.WhileStatement:
+                        return emitWhileStatement(<WhileStatement>node);
+                    case SyntaxKind.ForStatement:
+                        return emitForStatement(<ForStatement>node);
+                    case SyntaxKind.ForInStatement:
+                        return emitForInStatement(<ForInStatement>node);
+                    case SyntaxKind.ContinueStatement:
+                    case SyntaxKind.BreakStatement:
+                        return emitBreakOrContinueStatement(<BreakOrContinueStatement>node);
+                    case SyntaxKind.ReturnStatement:
+                        return emitReturnStatement(<ReturnStatement>node);
+                    case SyntaxKind.WithStatement:
+                        return emitWithStatement(<WithStatement>node);
+                    case SyntaxKind.SwitchStatement:
+                        return emitSwitchStatement(<SwitchStatement>node);
+                    case SyntaxKind.CaseClause:
+                    case SyntaxKind.DefaultClause:
+                        return emitCaseOrDefaultClause(<CaseOrDefaultClause>node);
+                    case SyntaxKind.LabeledStatement:
+                        return emitLabelledStatement(<LabeledStatement>node);
+                    case SyntaxKind.ThrowStatement:
+                        return emitThrowStatement(<ThrowStatement>node);
+                    case SyntaxKind.TryStatement:
+                        return emitTryStatement(<TryStatement>node);
+                    case SyntaxKind.CatchClause:
+                        return emitCatchClause(<CatchClause>node);
+                    case SyntaxKind.DebuggerStatement:
+                        return emitDebuggerStatement(node);
+                    case SyntaxKind.VariableDeclaration:
+                        return emitVariableDeclaration(<VariableDeclaration>node);
+                    case SyntaxKind.ClassDeclaration:
+                        return emitClassDeclaration(<ClassDeclaration>node);
+                    case SyntaxKind.InterfaceDeclaration:
+                        return emitInterfaceDeclaration(<InterfaceDeclaration>node);
+                    case SyntaxKind.EnumDeclaration:
+                        return emitEnumDeclaration(<EnumDeclaration>node);
+                    case SyntaxKind.EnumMember:
+                        return emitEnumMember(<EnumMember>node);
+                    case SyntaxKind.ModuleDeclaration:
+                        return emitModuleDeclaration(<ModuleDeclaration>node);
+                    case SyntaxKind.ImportDeclaration:
+                        return emitImportDeclaration(<ImportDeclaration>node);
+                    case SyntaxKind.SourceFile:
+                        return emitSourceFile(<SourceFile>node);
+                }
+            }
+
+            function hasDetachedComments(pos: number) {
+                return detachedCommentsInfo !== undefined && detachedCommentsInfo[detachedCommentsInfo.length - 1].nodePos === pos;
+            }
+
+            function getLeadingCommentsWithoutDetachedComments() {
+                // get the leading comments from detachedPos
+                var leadingComments = getLeadingCommentSpans(currentSourceFile.text, detachedCommentsInfo[detachedCommentsInfo.length - 1].detachedCommentEndPos);
+                if (detachedCommentsInfo.length - 1) {
+                    detachedCommentsInfo.pop();
+                }
+                else {
+                    detachedCommentsInfo = undefined;
+                }
+
+                return leadingComments;
+            }
+
+
+            function getLeadingCommentsToEmit(node: Node) {
+                // Emit the leading comments only if the parent's pos doesn't match because parent should take care of emitting these comments
+                if (node.parent) {
+                    if (node.parent.kind === SyntaxKind.SourceFile || node.start !== node.parent.start) {
+                        var leadingComments: CommentSpan[];
+                        if (hasDetachedComments(node.start)) {
+                            // get comments without detached comments
+                            leadingComments = getLeadingCommentsWithoutDetachedComments();
+                        }
+                        else {
+                            // get the leading comments from the node
+                            leadingComments = getLeadingCommentRangesOfNode(node, currentSourceFile);
+                        }
+                        return leadingComments;
+                    }
+                }
+            }
+
+            function emitLeadingDeclarationComments(node: Node) {
+                var leadingComments = getLeadingCommentsToEmit(node);
+                emitNewLineBeforeLeadingComments(currentSourceFile, writer, node.start, leadingComments);
+                // Leading comments are emitted at /*leading comment1 */space/*leading comment*/space
+                emitComments(currentSourceFile, writer, leadingComments, /*trailingSeparator*/ true, newLine, writeComment);
+            }
+
+            function emitTrailingDeclarationComments(node: Node) {
+                // Emit the trailing comments only if the parent's end doesn't match
+                if (node.parent) {
+                    if (node.parent.kind === SyntaxKind.SourceFile || spanEnd(node) !== spanEnd(node.parent)) {
+                        var trailingComments = getTrailingCommentSpans(currentSourceFile.text, spanEnd(node));
+                        // trailing comments are emitted at space/*trailing comment1 */space/*trailing comment*/
+                        emitComments(currentSourceFile, writer, trailingComments, /*trailingSeparator*/ false, newLine, writeComment);
+                    }
+                }
+            }
+
+            function emitLeadingCommentsOfLocalPosition(pos: number) {
+                var leadingComments: CommentSpan[];
+                if (hasDetachedComments(pos)) {
+                    // get comments without detached comments
+                    leadingComments = getLeadingCommentsWithoutDetachedComments();
+                }
+                else {
+                    // get the leading comments from the node
+                    leadingComments = getLeadingCommentSpans(currentSourceFile.text, pos);
+                }
+                emitNewLineBeforeLeadingComments(currentSourceFile, writer, pos, leadingComments);
+                // Leading comments are emitted at /*leading comment1 */space/*leading comment*/space
+                emitComments(currentSourceFile, writer, leadingComments, /*trailingSeparator*/ true, newLine, writeComment);                
+            }
+
+            function emitDetachedCommentsAtPosition(pos: number) {
+                var leadingComments = getLeadingCommentSpans(currentSourceFile.text, pos);
+                if (leadingComments) {
+                    var detachedComments: CommentSpan[] = [];
+                    var lastComment: CommentSpan;
+
+                    forEach(leadingComments, comment => {
+                        if (lastComment) {
+                            var lastCommentLine = getLineOfLocalPosition(currentSourceFile, spanEnd(lastComment));
+                            var commentLine = getLineOfLocalPosition(currentSourceFile, comment.start);
+
+                            if (commentLine >= lastCommentLine + 2) {
+                                // There was a blank line between the last comment and this comment.  This
+                                // comment is not part of the copyright comments.  Return what we have so 
+                                // far.
+                                return detachedComments;
+                            }
+                        }
+
+                        detachedComments.push(comment);
+                        lastComment = comment;
+                    });
+
+                    if (detachedComments.length) {
+                        // All comments look like they could have been part of the copyright header.  Make
+                        // sure there is at least one blank line between it and the node.  If not, it's not
+                        // a copyright header.
+                        var lastCommentLine = getLineOfLocalPosition(currentSourceFile, spanEnd(detachedComments[detachedComments.length - 1]));
+                        var astLine = getLineOfLocalPosition(currentSourceFile, skipTrivia(currentSourceFile.text, pos));
+                        if (astLine >= lastCommentLine + 2) {
+                            // Valid detachedComments
+                            emitNewLineBeforeLeadingComments(currentSourceFile, writer, pos, leadingComments);
+                            emitComments(currentSourceFile, writer, detachedComments, /*trailingSeparator*/ true, newLine, writeComment);
+                            var currentDetachedCommentInfo = { nodePos: pos, detachedCommentEndPos: spanEnd(detachedComments[detachedComments.length - 1]) };
+                            if (detachedCommentsInfo) {
+                                detachedCommentsInfo.push(currentDetachedCommentInfo);
+                            }
+                            else {
+                                detachedCommentsInfo = [currentDetachedCommentInfo];
+                            }
+                        }
+                    }
+                }
+            }
+
+            function emitPinnedOrTripleSlashCommentsOfNode(node: Node) {
+                var pinnedComments = ts.filter(getLeadingCommentsToEmit(node), isPinnedOrTripleSlashComment);
+
+                function isPinnedOrTripleSlashComment(comment: CommentSpan) {
+                    if (currentSourceFile.text.charCodeAt(comment.start + 1) === CharacterCodes.asterisk) {
+                        return currentSourceFile.text.charCodeAt(comment.start + 2) === CharacterCodes.exclamation;
+                    }
+                    // Verify this is /// comment, but do the regexp match only when we first can find /// in the comment text 
+                    // so that we don't end up computing comment string and doing match for all // comments
+                    else if (currentSourceFile.text.charCodeAt(comment.start + 1) === CharacterCodes.slash &&
+                        comment.start + 2 < spanEnd(comment) &&
+                        currentSourceFile.text.charCodeAt(comment.start + 2) === CharacterCodes.slash &&
+                        currentSourceFile.text.substring(comment.start, spanEnd(comment)).match(fullTripleSlashReferencePathRegEx)) {
+                        return true;
+                    }
+                }
+
+                emitNewLineBeforeLeadingComments(currentSourceFile, writer, node.start, pinnedComments);
+                // Leading comments are emitted at /*leading comment1 */space/*leading comment*/space
+                emitComments(currentSourceFile, writer, pinnedComments, /*trailingSeparator*/ true, newLine, writeComment);
+            }
+
+            if (compilerOptions.sourceMap) {
+                initializeEmitterWithSourceMaps();
+            }
+
+            if (root) {
+                emit(root);
+            }
+            else {
+                forEach(host.getSourceFiles(), sourceFile => {
+                    if (!isExternalModuleOrDeclarationFile(sourceFile)) {
+                        emit(sourceFile);
+                    }
+                });
+            }
+
+            writeLine();
+            writeEmittedFiles(writer.getText(), /*writeByteOrderMark*/ compilerOptions.emitBOM);
+        }
+
+        function writeDeclarationFile(jsFilePath: string, sourceFile: SourceFile) {
+            var emitDeclarationResult = emitDeclarations(host, resolver, diagnostics, jsFilePath, sourceFile);
+            // TODO(shkamat): Should we not write any declaration file if any of them can produce error, 
+            // or should we just not write this file like we are doing now
+            if (!emitDeclarationResult.reportedDeclarationError) {
+                var declarationOutput = emitDeclarationResult.referencePathsOutput;
+                // apply additions
+                var appliedSyncOutputPos = 0;
+                forEach(emitDeclarationResult.aliasDeclarationEmitInfo, aliasEmitInfo => {
+                    if (aliasEmitInfo.asynchronousOutput) {
+                        declarationOutput += emitDeclarationResult.synchronousDeclarationOutput.substring(appliedSyncOutputPos, aliasEmitInfo.outputPos);
+                        declarationOutput += aliasEmitInfo.asynchronousOutput;
+                        appliedSyncOutputPos = aliasEmitInfo.outputPos;
+                    }
+                });
+                declarationOutput += emitDeclarationResult.synchronousDeclarationOutput.substring(appliedSyncOutputPos);
+                writeFile(host, diagnostics, removeFileExtension(jsFilePath) + ".d.ts", declarationOutput, compilerOptions.emitBOM);
+            }
+        }
+
+        var hasSemanticErrors: boolean = false;
+        var isEmitBlocked: boolean = false;
+
+        if (targetSourceFile === undefined) {
+            // No targetSourceFile is specified (e.g. calling emitter from batch compiler)
+            hasSemanticErrors = resolver.hasSemanticErrors();
+            isEmitBlocked = host.isEmitBlocked();
+
+            forEach(host.getSourceFiles(), sourceFile => {
+                if (shouldEmitToOwnFile(sourceFile, compilerOptions)) {
+                    var jsFilePath = getOwnEmitOutputFilePath(sourceFile, host, ".js");
+                    emitFile(jsFilePath, sourceFile);
+                }
+            });
+
+            if (compilerOptions.out) {
+                emitFile(compilerOptions.out);
+            }
+        }
+        else {
+            // targetSourceFile is specified (e.g calling emitter from language service or calling getSemanticDiagnostic from language service)
+            if (shouldEmitToOwnFile(targetSourceFile, compilerOptions)) {
+                // If shouldEmitToOwnFile returns true or targetSourceFile is an external module file, then emit targetSourceFile in its own output file
+                hasSemanticErrors = resolver.hasSemanticErrors(targetSourceFile);
+                isEmitBlocked = host.isEmitBlocked(targetSourceFile);
+
+                var jsFilePath = getOwnEmitOutputFilePath(targetSourceFile, host, ".js");
+                emitFile(jsFilePath, targetSourceFile);
+            }
+            else if (!isDeclarationFile(targetSourceFile) && compilerOptions.out) {
+                // Otherwise, if --out is specified and targetSourceFile is not a declaration file,
+                // Emit all, non-external-module file, into one single output file
+                forEach(host.getSourceFiles(), sourceFile => {
+                    if (!shouldEmitToOwnFile(sourceFile, compilerOptions)) {
+                        hasSemanticErrors = hasSemanticErrors || resolver.hasSemanticErrors(sourceFile);
+                        isEmitBlocked = isEmitBlocked || host.isEmitBlocked(sourceFile);
+                    }
+                });
+
+                emitFile(compilerOptions.out);
+            }
+        }
+       
+        function emitFile(jsFilePath: string, sourceFile?: SourceFile) {
+            if (!isEmitBlocked) {
+                emitJavaScript(jsFilePath, sourceFile);
+                if (!hasSemanticErrors && compilerOptions.declaration) {
+                    writeDeclarationFile(jsFilePath, sourceFile);
+                }
+            }
+        }
+
+        // Sort and make the unique list of diagnostics
+        diagnostics.sort(compareDiagnostics);
+        diagnostics = deduplicateSortedDiagnostics(diagnostics);
+
+        // Update returnCode if there is any EmitterError
+        var hasEmitterError = forEach(diagnostics, diagnostic => diagnostic.category === DiagnosticCategory.Error);
+
+        // Check and update returnCode for syntactic and semantic
+        var emitResultStatus: EmitReturnStatus;
+        if (isEmitBlocked) {
+            emitResultStatus = EmitReturnStatus.AllOutputGenerationSkipped;
+        } else if (hasEmitterError) {
+            emitResultStatus = EmitReturnStatus.EmitErrorsEncountered;
+        } else if (hasSemanticErrors && compilerOptions.declaration) {
+            emitResultStatus = EmitReturnStatus.DeclarationGenerationSkipped;
+        } else if (hasSemanticErrors && !compilerOptions.declaration) {
+            emitResultStatus = EmitReturnStatus.JSGeneratedWithSemanticErrors;
+        } else {
+            emitResultStatus = EmitReturnStatus.Succeeded;
+        }
+
+        return {
+            emitResultStatus,
+            diagnostics,
+            sourceMaps: sourceMapDataList
+        };
+    }
+}
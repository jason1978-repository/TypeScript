--- conflicted
+++ resolved
@@ -1,25 +1,20 @@
-//// [computedPropertyNamesDeclarationEmit5_ES5.ts]
+//// [computedPropertyNamesDeclarationEmit5_ES5.ts]
 var v = {
     ["" + ""]: 0,
     ["" + ""]() { },
     get ["" + ""]() { return 0; },
     set ["" + ""](x) { }
-}
-
-//// [computedPropertyNamesDeclarationEmit5_ES5.js]
-<<<<<<< HEAD
-var v = (_a = {}, _a["" + ""] =
-    0, _a["" + ""] = function () { }, _a["" + ""] = Object.defineProperty({ get: function () { return 0; }, enumerable: true, configurable: true }), _a["" + ""] = Object.defineProperty({ set: function (x) { }, enumerable: true, configurable: true }), _a);
-=======
-var v = (_a = {},
-    _a["" + ""] = 0,
-    _a["" + ""] = function () { },
-    _a["" + ""] = Object.defineProperty({ get: function () { return 0; }, enumerable: true, configurable: true }),
-    _a["" + ""] = Object.defineProperty({ set: function (x) { }, enumerable: true, configurable: true }),
-    _a);
->>>>>>> 7b22880b
-var _a;
-
-
-//// [computedPropertyNamesDeclarationEmit5_ES5.d.ts]
-declare var v: {};
+}
+
+//// [computedPropertyNamesDeclarationEmit5_ES5.js]
+var v = (_a = {},
+    _a["" + ""] = 0,
+    _a["" + ""] = function () { },
+    _a["" + ""] = Object.defineProperty({ get: function () { return 0; }, enumerable: true, configurable: true }),
+    _a["" + ""] = Object.defineProperty({ set: function (x) { }, enumerable: true, configurable: true }),
+    _a);
+var _a;
+
+
+//// [computedPropertyNamesDeclarationEmit5_ES5.d.ts]
+declare var v: {};
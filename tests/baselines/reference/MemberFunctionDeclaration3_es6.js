//// [MemberFunctionDeclaration3_es6.ts]
class C {
   *[foo]() { }
}

//// [MemberFunctionDeclaration3_es6.js]
var C = (function () {
    function C() {
    }
<<<<<<< HEAD
    C.prototype[foo] = function* () {
    };
=======
    C.prototype[foo] = function () { };
>>>>>>> 9f7c252e
    return C;
})();
<|MERGE_RESOLUTION|>--- conflicted
+++ resolved
@@ -1,17 +1,12 @@
-//// [MemberFunctionDeclaration3_es6.ts]
+//// [MemberFunctionDeclaration3_es6.ts]
 class C {
    *[foo]() { }
-}
-
-//// [MemberFunctionDeclaration3_es6.js]
-var C = (function () {
-    function C() {
-    }
-<<<<<<< HEAD
-    C.prototype[foo] = function* () {
-    };
-=======
-    C.prototype[foo] = function () { };
->>>>>>> 9f7c252e
-    return C;
-})();
+}
+
+//// [MemberFunctionDeclaration3_es6.js]
+var C = (function () {
+    function C() {
+    }
+    C.prototype[foo] = function* () { };
+    return C;
+})();
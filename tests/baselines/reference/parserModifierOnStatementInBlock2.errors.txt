--- conflicted
+++ resolved
@@ -1,21 +1,13 @@
-<<<<<<< HEAD
-tests/cases/conformance/parser/ecmascript5/ErrorRecovery/parserModifierOnStatementInBlock2.ts(2,4): error TS1184: Modifiers cannot appear here.
-=======
-tests/cases/conformance/parser/ecmascript5/ErrorRecovery/parserModifierOnStatementInBlock2.ts(2,4): error TS2304: Cannot find name 'declare'.
-tests/cases/conformance/parser/ecmascript5/ErrorRecovery/parserModifierOnStatementInBlock2.ts(2,12): error TS1005: ';' expected.
->>>>>>> 1776734e
-
-
-==== tests/cases/conformance/parser/ecmascript5/ErrorRecovery/parserModifierOnStatementInBlock2.ts (1 errors) ====
-    {
-       declare var x = this;
-       ~~~~~~~
-<<<<<<< HEAD
-!!! error TS1184: Modifiers cannot appear here.
-=======
-!!! error TS2304: Cannot find name 'declare'.
-               ~~~
-!!! error TS1005: ';' expected.
->>>>>>> 1776734e
-    }
+tests/cases/conformance/parser/ecmascript5/ErrorRecovery/parserModifierOnStatementInBlock2.ts(2,4): error TS1184: Modifiers cannot appear here.
+tests/cases/conformance/parser/ecmascript5/ErrorRecovery/parserModifierOnStatementInBlock2.ts(2,18): error TS1039: Initializers are not allowed in ambient contexts.
+
+
+==== tests/cases/conformance/parser/ecmascript5/ErrorRecovery/parserModifierOnStatementInBlock2.ts (2 errors) ====
+    {
+       declare var x = this;
+       ~~~~~~~
+!!! error TS1184: Modifiers cannot appear here.
+                     ~
+!!! error TS1039: Initializers are not allowed in ambient contexts.
+    }
     